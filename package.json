--- conflicted
+++ resolved
@@ -17,18 +17,11 @@
     "@astrojs/tailwind": "^5.1.0",
     "@headlessui/react": "^2.1.8",
     "@heroicons/react": "^2.1.5",
-<<<<<<< HEAD
     "@iconify-json/fa6-brands": "^1.2.0",
     "@iconify-json/fa6-solid": "^1.2.0",
     "@iconify-json/heroicons": "^1.2.0",
     "@tailwindcss/aspect-ratio": "^0.4.2",
     "@tailwindcss/forms": "^0.5.9",
-=======
-    "@iconify-json/fa6-brands": "^1.1.22",
-    "@iconify-json/heroicons": "^1.1.24",
-    "@tailwindcss/forms": "^0.5.7",
-    "@types/react": "^18.3.4",
->>>>>>> 54cb24ea
     "@types/react-dom": "^18.3.0",
     "astro": "^4.15.5",
     "astro-embed": "^0.7.2",
@@ -44,19 +37,11 @@
   "devDependencies": {
     "@fec/remark-a11y-emoji": "^4.0.2",
     "@hbsnow/rehype-sectionize": "^1.0.7",
-<<<<<<< HEAD
     "@tailwindcss/typography": "^0.5.15",
     "@trunkio/launcher": "^1.3.2",
     "@types/mdx": "^2.0.13",
     "@types/react": "^18.3.5",
     "mdast-util-from-markdown": "^2.0.1",
     "typescript": "^5.6.2"
-=======
-    "@iconify-json/fa6-solid": "^1.1.24",
-    "@tailwindcss/aspect-ratio": "^0.4.2",
-    "@tailwindcss/typography": "^0.5.14",
-    "@trunkio/launcher": "^1.3.1",
-    "mdast-util-from-markdown": "^2.0.1"
->>>>>>> 54cb24ea
   }
 }