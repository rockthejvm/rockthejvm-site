import { defineCollection, reference, z } from "astro:content";

export default defineCollection({
  type: "data",
  schema: ({ image }) =>
    z
      .object({
        biography: z.string().optional(),
<<<<<<< HEAD
=======
        biographyHtml: z.string().optional(),
        canonicalUrl: z.string().url().optional(),
>>>>>>> ee5429f8
        company: z
          .object({
            entity: reference("companies"),
            role: z.string(),
          })
          .strict()
          .optional(),
        guestPlug: z.string().optional(),
        location: z
          .object({
            city: z.string().optional(),
            country: z.string(),
          })
          .strict()
          .optional(),
        name: z.string(),
        photo: image().refine(
          (image) => image.width >= 400 && image.height >= 400,
          {
            message: "Photo must be at least 400x400px",
          },
        ),
        socials: z
          .object({
            email: z.string().email().optional(),
            facebook: handle("Facebook"),
            github: username("GitHub"),
            linkedin: username("LinkedIn"),
            twitter: handle("Twitter"),
            website: z.string().url().optional(),
            youtube: handle("YouTube"),
          })
          .strict()
          .optional(),
      })
      .strict(),
});

const username = (field: string) =>
  z
    .string()
    .regex(
      /^(?!https?:\/\/)/,
      `${field} should not be a URL, but rather a username`,
    )
    .optional();

const handle = (field: string) =>
  z
    .string()
    .regex(/^@/, `${field} should start with the '@' symbol`)
    .optional();<|MERGE_RESOLUTION|>--- conflicted
+++ resolved
@@ -6,11 +6,7 @@
     z
       .object({
         biography: z.string().optional(),
-<<<<<<< HEAD
-=======
         biographyHtml: z.string().optional(),
-        canonicalUrl: z.string().url().optional(),
->>>>>>> ee5429f8
         company: z
           .object({
             entity: reference("companies"),
