import { defineCollection, reference, z } from "astro:content";

export default defineCollection({
<<<<<<< HEAD
	type: "data",
	schema: ({ image }) =>
		z
			.object({
				biography: z.string().optional(),
				biographyHtml: z.string().optional(),
				company: z
					.object({
						entity: reference("companies"),
						role: z.string(),
					})
					.strict()
					.optional(),
				guestPlug: z.string().optional(),
				location: z
					.object({
						city: z.string().optional(),
						country: z.string(),
					})
					.strict()
					.optional(),
				name: z.string(),
				photo: image().refine(
					(image) => image.width >= 400 && image.height >= 400,
					{
						message: "Photo must be at least 400x400px",
					},
				),
				socials: z
					.object({
						email: z.string().email().optional(),
						facebook: handle("Facebook"),
						github: username("GitHub"),
						linkedin: username("LinkedIn"),
						twitter: handle("Twitter"),
						website: z.string().url().optional(),
						youtube: handle("YouTube"),
					})
					.strict()
					.optional(),
			})
			.strict(),
=======
  type: "data",
  schema: ({ image }) =>
    z
      .object({
        biography: z.string().optional(),
        canonicalUrl: z.string().url().optional(),
        company: z
          .object({
            entity: reference("companies"),
            role: z.string(),
          })
          .strict()
          .optional(),
        guestPlug: z.string().optional(),
        location: z
          .object({
            city: z.string().optional(),
            country: z.string(),
          })
          .strict()
          .optional(),
        name: z.string(),
        photo: image().refine(
          (image) => image.width >= 460 && image.height >= 460,
          {
            message: "Photo must be at least 460x460px",
          },
        ),
        socials: z
          .object({
            email: z.string().email().optional(),
            facebook: handle("Facebook"),
            github: username("GitHub"),
            linkedin: username("LinkedIn"),
            twitter: handle("Twitter"),
            website: z.string().url().optional(),
            youtube: handle("YouTube"),
          })
          .strict()
          .optional(),
      })
      .strict(),
>>>>>>> 73385c3c
});

const username = (field: string) =>
	z
		.string()
		.regex(
			/^(?!https?:\/\/)/,
			`${field} should not be a URL, but rather a username`,
		)
		.optional();

const handle = (field: string) =>
	z
		.string()
		.regex(/^@/, `${field} should start with the '@' symbol`)
		.optional();<|MERGE_RESOLUTION|>--- conflicted
+++ resolved
@@ -1,13 +1,12 @@
 import { defineCollection, reference, z } from "astro:content";
 
 export default defineCollection({
-<<<<<<< HEAD
 	type: "data",
 	schema: ({ image }) =>
 		z
 			.object({
 				biography: z.string().optional(),
-				biographyHtml: z.string().optional(),
+				canonicalUrl: z.string().url().optional(),
 				company: z
 					.object({
 						entity: reference("companies"),
@@ -25,9 +24,9 @@
 					.optional(),
 				name: z.string(),
 				photo: image().refine(
-					(image) => image.width >= 400 && image.height >= 400,
+					(image) => image.width >= 460 && image.height >= 460,
 					{
-						message: "Photo must be at least 400x400px",
+						message: "Photo must be at least 460x460px",
 					},
 				),
 				socials: z
@@ -44,50 +43,6 @@
 					.optional(),
 			})
 			.strict(),
-=======
-  type: "data",
-  schema: ({ image }) =>
-    z
-      .object({
-        biography: z.string().optional(),
-        canonicalUrl: z.string().url().optional(),
-        company: z
-          .object({
-            entity: reference("companies"),
-            role: z.string(),
-          })
-          .strict()
-          .optional(),
-        guestPlug: z.string().optional(),
-        location: z
-          .object({
-            city: z.string().optional(),
-            country: z.string(),
-          })
-          .strict()
-          .optional(),
-        name: z.string(),
-        photo: image().refine(
-          (image) => image.width >= 460 && image.height >= 460,
-          {
-            message: "Photo must be at least 460x460px",
-          },
-        ),
-        socials: z
-          .object({
-            email: z.string().email().optional(),
-            facebook: handle("Facebook"),
-            github: username("GitHub"),
-            linkedin: username("LinkedIn"),
-            twitter: handle("Twitter"),
-            website: z.string().url().optional(),
-            youtube: handle("YouTube"),
-          })
-          .strict()
-          .optional(),
-      })
-      .strict(),
->>>>>>> 73385c3c
 });
 
 const username = (field: string) =>
