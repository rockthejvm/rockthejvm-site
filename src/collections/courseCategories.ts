--- conflicted
+++ resolved
@@ -1,33 +1,22 @@
 import { defineCollection, z } from "astro:content";
 
 export default defineCollection({
-<<<<<<< HEAD
 	type: "data",
 	schema: z
 		.object({
 			color: z.string(),
+			faqs: z
+				.array(
+					z
+						.object({
+							question: z.string(),
+							answer: z.string(),
+						})
+						.strict(),
+				)
+				.optional(),
 			name: z.string(),
 			ordinal: z.number().int().positive(),
 		})
 		.strict(),
-=======
-  type: "data",
-  schema: z
-    .object({
-      color: z.string(),
-      faqs: z
-        .array(
-          z
-            .object({
-              question: z.string(),
-              answer: z.string(),
-            })
-            .strict(),
-        )
-        .optional(),
-      name: z.string(),
-      ordinal: z.number().int().positive(),
-    })
-    .strict(),
->>>>>>> 7280dedc
 });