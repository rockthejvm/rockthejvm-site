--- conflicted
+++ resolved
@@ -1,8 +1,7 @@
 import { defineCollection, z } from "astro:content";
 
 export default defineCollection({
-<<<<<<< HEAD
-	type: "content",
+	type: "data",
 	schema: ({ image }) =>
 		z
 			.object({
@@ -13,33 +12,11 @@
 					.array(
 						z
 							.object({
-								frequency: z.enum(["monthly", "yearly"]),
-								name: z.string(),
-								price: z.number().positive(),
+								pricingPlanId: z.number().positive(),
 							})
 							.strict(),
 					)
 					.min(1, "At least one package is required"),
 			})
 			.strict(),
-=======
-  type: "data",
-  schema: ({ image }) =>
-    z
-      .object({
-        description: z.string(),
-        image: image(),
-        name: z.string(),
-        packages: z
-          .array(
-            z
-              .object({
-                pricingPlanId: z.number().positive(),
-              })
-              .strict(),
-          )
-          .min(1, "At least one package is required"),
-      })
-      .strict(),
->>>>>>> 7280dedc
 });