import { defineCollection, reference, z } from "astro:content";

export default defineCollection({
  type: "content",
  schema: ({ image }) =>
    z
      .object({
        archived: z.boolean().default(false),
        bundledCourses: z
          .array(reference("courses"))
          .min(2, "At least 2 courses are required for a bundle")
          .optional(),
        benefits: z
          .object({
            hours: z.number().positive(),
            linesOfCode: z.number().int().positive(),
            rest: z.array(z.string()).optional(),
          })
          .strict()
          .optional(),
        category: reference("courseCategories"),
        collaborator: reference("authors").optional(),
        description: z.string(),
        difficulty: z.enum(["beginner", "intermediate", "advanced"]).optional(),
        excerpt: z
          .string()
          .refine(
            (excerpt) => (excerpt ? /^<p>[\s\S]*<\/p>$/.test(excerpt) : true),
            {
              message: "Excerpt must be an HTML string wrapped in <p> tags",
              path: ["excerpt"],
            },
          ),
        faqs: z.array(
          z
            .object({
              question: z.string(),
              answer: z.string(),
            })
            .strict(),
        ),
        features: z
          .object({
            one: image(),
            two: image().optional(),
            three: image().optional(),
            four: image().optional(),
            five: image().optional(),
          })
          .strict()
          .optional(),
        image: image(),
        instructors: z
          .array(reference("authors"))
          .min(1, "At least 1 instructor is required")
          .default(["daniel-ciocirlan"]),
<<<<<<< HEAD
        price: z.number().int().positive().optional(),
        pricingPlanId: z.number().int().positive(),
        purchaseLink: z.string().url(),
=======
        pricingPlanId: z.number().int().positive().optional(),
>>>>>>> 54cb24ea
        question: z
          .object({
            image: image(),
            text: z.string(),
          })
          .strict()
          .optional(),
        technologies: z
          .array(
            z.object({
              title: z.string(),
              description: z.string(),
              image: image(),
            }),
          )
          .optional(),
        title: z.string(),
        video: z.string().optional(),
      })
      .strict(),
});<|MERGE_RESOLUTION|>--- conflicted
+++ resolved
@@ -54,13 +54,7 @@
           .array(reference("authors"))
           .min(1, "At least 1 instructor is required")
           .default(["daniel-ciocirlan"]),
-<<<<<<< HEAD
-        price: z.number().int().positive().optional(),
         pricingPlanId: z.number().int().positive(),
-        purchaseLink: z.string().url(),
-=======
-        pricingPlanId: z.number().int().positive().optional(),
->>>>>>> 54cb24ea
         question: z
           .object({
             image: image(),
