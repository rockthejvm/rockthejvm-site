--- conflicted
+++ resolved
@@ -1,12 +1,11 @@
 import { defineCollection, reference, z } from "astro:content";
 
 export default defineCollection({
-<<<<<<< HEAD
 	type: "content",
 	schema: ({ image }) =>
 		z
 			.object({
-				archived: z.boolean().default(false),
+				archived: z.boolean().default(false), // TODO
 				bundledCourses: z
 					.array(reference("courses"))
 					.min(2, "At least 2 courses are required for a bundle")
@@ -15,31 +14,53 @@
 					.object({
 						hours: z.number().positive(),
 						linesOfCode: z.number().int().positive(),
-						rest: z.array(z.string()).optional(),
 					})
 					.strict()
 					.optional(),
 				category: reference("courseCategories"),
-				collaborator: reference("authors").optional(),
+				collaborators: z
+					.array(
+						z
+							.object({
+								author: reference("authors"),
+								biography: z.string(),
+								// .refine(
+								//   (excerpt) =>
+								//     excerpt ? /^<p>[\s\S]*[^.]<\/p>$/.test(excerpt) : true,
+								//   {
+								//     message:
+								//       "Excerpt must be an HTML string wrapped in <p> tags and must not end with a period before the closing </p> tag",
+								//     path: ["excerpt"],
+								//   },
+								// ),
+							})
+							.strict(),
+					)
+					.optional(),
 				description: z.string(),
+				// .max(200, "Description must be at most 200 characters"),
 				difficulty: z.enum(["beginner", "intermediate", "advanced"]).optional(),
 				excerpt: z
 					.string()
 					.refine(
-						(excerpt) => (excerpt ? /^<p>[\s\S]*<\/p>$/.test(excerpt) : true),
+						(excerpt) =>
+							excerpt ? /^<p>[\s\S]*[^.]<\/p>$/.test(excerpt) : true,
 						{
-							message: "Excerpt must be an HTML string wrapped in <p> tags",
+							message:
+								"Excerpt must be an HTML string wrapped in <p> tags without a period before the closing tag",
 							path: ["excerpt"],
 						},
 					),
-				faqs: z.array(
-					z
-						.object({
-							question: z.string(),
-							answer: z.string(),
-						})
-						.strict(),
-				),
+				faqs: z
+					.array(
+						z
+							.object({
+								question: z.string(),
+								answer: z.string(),
+							})
+							.strict(),
+					)
+					.optional(),
 				features: z
 					.object({
 						one: image(),
@@ -50,7 +71,19 @@
 					})
 					.strict()
 					.optional(),
-				image: image(),
+				heroImage: image(),
+				// .refine(
+				//   (image) => (image.width / image.height) === (16 / 9),
+				//   {
+				//     message: "Hero image must have an aspect ratio of 16:9",
+				//   },
+				// ),
+				// .refine(
+				//   (image) => image.width >= 1200 && image.height >= 630,
+				//   {
+				//     message: "Hero image must be at least 1200x630",
+				//   },
+				// ),
 				instructors: z
 					.array(reference("authors"))
 					.min(1, "At least 1 instructor is required")
@@ -73,140 +106,30 @@
 					)
 					.optional(),
 				title: z.string(),
-				video: z.string().optional(),
+				// .min(30, "Title must be at least 30 characters")
+				// .max(70, "Title must be at most 70 characters"),
+				repositoryUrl: z.string().optional(),
+				videoId: z.string().optional(),
 			})
-			.strict(),
-=======
-  type: "content",
-  schema: ({ image }) =>
-    z
-      .object({
-        archived: z.boolean().default(false), // TODO
-        bundledCourses: z
-          .array(reference("courses"))
-          .min(2, "At least 2 courses are required for a bundle")
-          .optional(),
-        benefits: z
-          .object({
-            hours: z.number().positive(),
-            linesOfCode: z.number().int().positive(),
-          })
-          .strict()
-          .optional(),
-        category: reference("courseCategories"),
-        collaborators: z
-          .array(
-            z
-              .object({
-                author: reference("authors"),
-                biography: z.string(),
-                // .refine(
-                //   (excerpt) =>
-                //     excerpt ? /^<p>[\s\S]*[^.]<\/p>$/.test(excerpt) : true,
-                //   {
-                //     message:
-                //       "Excerpt must be an HTML string wrapped in <p> tags and must not end with a period before the closing </p> tag",
-                //     path: ["excerpt"],
-                //   },
-                // ),
-              })
-              .strict(),
-          )
-          .optional(),
-        description: z.string(),
-        // .max(200, "Description must be at most 200 characters"),
-        difficulty: z.enum(["beginner", "intermediate", "advanced"]).optional(),
-        excerpt: z
-          .string()
-          .refine(
-            (excerpt) =>
-              excerpt ? /^<p>[\s\S]*[^.]<\/p>$/.test(excerpt) : true,
-            {
-              message:
-                "Excerpt must be an HTML string wrapped in <p> tags without a period before the closing tag",
-              path: ["excerpt"],
-            },
-          ),
-        faqs: z
-          .array(
-            z
-              .object({
-                question: z.string(),
-                answer: z.string(),
-              })
-              .strict(),
-          )
-          .optional(),
-        features: z
-          .object({
-            one: image(),
-            two: image().optional(),
-            three: image().optional(),
-            four: image().optional(),
-            five: image().optional(),
-          })
-          .strict()
-          .optional(),
-        heroImage: image(),
-        // .refine(
-        //   (image) => (image.width / image.height) === (16 / 9),
-        //   {
-        //     message: "Hero image must have an aspect ratio of 16:9",
-        //   },
-        // ),
-        // .refine(
-        //   (image) => image.width >= 1200 && image.height >= 630,
-        //   {
-        //     message: "Hero image must be at least 1200x630",
-        //   },
-        // ),
-        instructors: z
-          .array(reference("authors"))
-          .min(1, "At least 1 instructor is required")
-          .default(["daniel-ciocirlan"]),
-        pricingPlanId: z.number().int().positive(),
-        question: z
-          .object({
-            image: image(),
-            text: z.string(),
-          })
-          .strict()
-          .optional(),
-        technologies: z
-          .array(
-            z.object({
-              title: z.string(),
-              description: z.string(),
-              image: image(),
-            }),
-          )
-          .optional(),
-        title: z.string(),
-        // .min(30, "Title must be at least 30 characters")
-        // .max(70, "Title must be at most 70 characters"),
-        repositoryUrl: z.string().optional(),
-        videoId: z.string().optional(),
-      })
-      .strict()
-      .refine(
-        (data) =>
-          (data.benefits && !data.bundledCourses) ||
-          (!data.benefits && data.bundledCourses),
-        {
-          message:
-            "Either benefits or bundledCourses must be provided, but not both",
-          path: ["benefits", "bundledCourses"],
-        },
-      )
-      .refine(
-        (data) =>
-          (data.difficulty && !data.bundledCourses) ||
-          (!data.difficulty && data.bundledCourses),
-        {
-          message:
-            "Either difficulty or bundledCourses must be provided, but not both",
-          path: ["difficulty", "bundledCourses"],
-        },
-      ),
->>>>>>> 1d91aa0c
+			.strict()
+			.refine(
+				(data) =>
+					(data.benefits && !data.bundledCourses) ||
+					(!data.benefits && data.bundledCourses),
+				{
+					message:
+						"Either benefits or bundledCourses must be provided, but not both",
+					path: ["benefits", "bundledCourses"],
+				},
+			)
+			.refine(
+				(data) =>
+					(data.difficulty && !data.bundledCourses) ||
+					(!data.difficulty && data.bundledCourses),
+				{
+					message:
+						"Either difficulty or bundledCourses must be provided, but not both",
+					path: ["difficulty", "bundledCourses"],
+				},
+			),
 });