--- conflicted
+++ resolved
@@ -1,7 +1,11 @@
 {
-<<<<<<< HEAD
-	"description": "Learn Scala, Kotlin, functional programming (Cats Effect, ZIO), big data and streaming (Apache Spark, Flink), all with hands-on online courses.",
+	"accountLogo": {
+		"src": "https://www.filepicker.io/api/file/bbjdMbWMQNiLBb65Q7BY",
+		"alt": "Rock the JVM members login"
+	},
+	"description": "Learn Scala, Kotlin, functional programming (Cats Effect, ZIO), big data and streaming (Apache Spark, Apache Flink), all with hands-on online courses.",
 	"domain": "rockthejvm.com",
+	"faqs": [],
 	"founded": 2017,
 	"legalName": "Accelerated Learning System SRL",
 	"logo": {
@@ -34,42 +38,4 @@
 			"url": "feed.xml"
 		}
 	}
-=======
-  "accountLogo": {
-    "src": "https://www.filepicker.io/api/file/bbjdMbWMQNiLBb65Q7BY",
-    "alt": "Rock the JVM members login"
-  },
-  "description": "Learn Scala, Kotlin, functional programming (Cats Effect, ZIO), big data and streaming (Apache Spark, Apache Flink), all with hands-on online courses.",
-  "domain": "rockthejvm.com",
-  "faqs": [],
-  "founded": 2017,
-  "legalName": "Accelerated Learning System SRL",
-  "logo": {
-    "src": "../assets/images/logos/rtjvm-red.png",
-    "alt": "Rock the JVM"
-  },
-  "name": "Rock the JVM",
-  "socials": {
-    "facebook": {
-      "url": "https://www.facebook.com/@rockthejvm"
-    },
-    "github": {
-      "url": "https://github.com/rockthejvm"
-    },
-    "linkedin": {
-      "url": "https://www.linkedin.com/company/rockthejvm"
-    },
-    "twitter": {
-      "handle": "@rockthejvm",
-      "url": "https://x.com/@rockthejvm"
-    },
-    "youtube": {
-      "handle": "@rockthejvm",
-      "url": "https://www.youtube.com/@rockthejvm"
-    },
-    "feed": {
-      "url": "feed.xml"
-    }
-  }
->>>>>>> 7280dedc
 }