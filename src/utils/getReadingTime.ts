import { fromMarkdown } from "mdast-util-from-markdown";
import * as mdast from "mdast-util-to-string";
import calculateReadingTime from "reading-time";

<<<<<<< HEAD
export const getReadingTime = (text: string): number | undefined => {
  if (!text || !text.length) return undefined;
  try {
    const { minutes } = calculateReadingTime(
      mdast.toString(fromMarkdown(text)),
    );
    if (minutes && minutes > 0) {
      return Math.ceil(minutes);
    }
    return undefined;
  } catch (e) {
    return undefined;
  }
};
=======
// export const getReadingTime = (text: string): number | undefined => {
//   if (!text || !text.length) return undefined;
//   try {
//     const { minutes } = calculateReadingTime(toString(fromMarkdown(text)));
//     if (minutes && minutes > 0) {
//       return Math.ceil(minutes);
//     }
//     return undefined;
//   } catch (e) {
//     return undefined;
//   }
// };

export default (text: string): number =>
  Math.ceil(calculateReadingTime(toString(fromMarkdown(text))).minutes);
>>>>>>> 576d1a7f
<|MERGE_RESOLUTION|>--- conflicted
+++ resolved
@@ -1,36 +1,5 @@
 import { fromMarkdown } from "mdast-util-from-markdown";
-import * as mdast from "mdast-util-to-string";
 import calculateReadingTime from "reading-time";
 
-<<<<<<< HEAD
-export const getReadingTime = (text: string): number | undefined => {
-  if (!text || !text.length) return undefined;
-  try {
-    const { minutes } = calculateReadingTime(
-      mdast.toString(fromMarkdown(text)),
-    );
-    if (minutes && minutes > 0) {
-      return Math.ceil(minutes);
-    }
-    return undefined;
-  } catch (e) {
-    return undefined;
-  }
-};
-=======
-// export const getReadingTime = (text: string): number | undefined => {
-//   if (!text || !text.length) return undefined;
-//   try {
-//     const { minutes } = calculateReadingTime(toString(fromMarkdown(text)));
-//     if (minutes && minutes > 0) {
-//       return Math.ceil(minutes);
-//     }
-//     return undefined;
-//   } catch (e) {
-//     return undefined;
-//   }
-// };
-
 export default (text: string): number =>
-  Math.ceil(calculateReadingTime(toString(fromMarkdown(text))).minutes);
->>>>>>> 576d1a7f
+  Math.ceil(calculateReadingTime(toString(fromMarkdown(text))).minutes);