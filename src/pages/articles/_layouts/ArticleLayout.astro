---
import ArticleSeries from "@components/ArticleSeries.astro";
import MyYouTube from "@components/MyYouTube.astro";
import Prose from "@components/Prose.astro";
import SocialShare from "@components/SocialShare.astro";
import TagList from "@components/TagList.astro";
import site from "@data/site.json";
import type { MarkdownHeading } from "astro";
import type { CollectionEntry } from "astro:content";
import { getEntries, getEntry } from "astro:content";
import AuthorWide from "../../../components/AuthorWide.astro";
import Byline from "../../../components/Byline.astro";
import FormattedDate from "../../../components/FormattedDate.astro";
import TableOfContents from "../../../components/TableOfContents.astro";
import NarrowContainer from "../../../containers/NarrowContainer";
import BaseLayout from "../../../layouts/BaseLayout.astro";
import FloatingActionMenuHelper from "../_components/FloatingActionMenuHelper";

interface Props {
  article: CollectionEntry<"articles">;
  headings: MarkdownHeading[];
  minutesRead?: number;
}

const { article, headings, minutesRead } = Astro.props;
const frontmatter = article.data;
const {
  canonicalUrl,
  description,
  excerpt,
  heroImage,
  publishedDate,
  repositoryUrl,
  title,
  updatedDate,
  videoId,
} = frontmatter;
const author = await getEntry(
  frontmatter.author.collection,
  frontmatter.author.id,
);
const tags = await getEntries(frontmatter.tags);

const structuredData = JSON.stringify({
<<<<<<< HEAD
  "@context": "https://schema.org/",
=======
  "@context": "https://schema.org",
>>>>>>> b939248b
  "@type": "BlogPosting",
  headline: title,
  image: heroImage?.image.src,
  genre: "software engineering",
  keywords: tags.reduce((a, b) => a + " " + b.id, ""),
  publisher: site.name,
  url: Astro.site,
  datePublished: publishedDate,
  dateCreated: publishedDate,
  dateModified: updatedDate,
  description: description,
  author: {
    "@type": "Person",
    name: author.data.name,
    url: `${Astro.site}/authors/${author.id}`,
  },
});
---

<BaseLayout
  article={{
    author: {
      name: author.data.name,
      // add a twitter username if available
      twitter: author.data.socials?.twitter,
    },
    updatedTime: updatedDate,
    publishedTime: publishedDate,
    section: "Programming",
    tags: tags.map((tag) => tag.id),
    // video: video?.data.canonicalUrl
    //   ? new URL(video.data.canonicalUrl)
    //   : undefined,
  }}
  canonicalUrl={canonicalUrl ? new URL(canonicalUrl) : undefined}
  description={description ?? excerpt}
  image={heroImage
    ? { alt: heroImage.alt, src: heroImage.image.src }
    : undefined}
  {structuredData}
  {title}
  type="article"
>
  <NarrowContainer>
    <article class="pt-16 md:pt-8">
      <header>
        <Prose class="max-w-none">
          <h1>{title}</h1>
        </Prose>
        <Byline {author}>
          {
            minutesRead && (
              <p>
                {minutesRead} min read &nbsp;•&nbsp;{" "}
                {
                  <FormattedDate
                    date={updatedDate ? updatedDate : publishedDate}
                  />
                }
              </p>
            )
          }
          <TagList {tags} />
        </Byline>
        <SocialShare />
        {videoId && <MyYouTube id={videoId} />}
      </header>
      <!-- <div class="lg:hidden fixed bottom-4 right-4">
        <a class="flex flex-col align-center justify-center content-center" href="#toc">
          <div class="mx-auto"><CaretUp /></div>
          <TOC />
        </a>
      </div> -->
      <div class="xl:flex xl:flex-row">
        <Prose class="my-4 prose-h2:mt-2">
          <div id="toc" class="hidden lg:block xl:hidden">
            <TableOfContents {headings} {repositoryUrl} {videoId} />
          </div>
          <slot />
          <ArticleSeries {article} />
        </Prose>
        <div
          class="no-scrollbar sticky left-full top-0 ml-2 hidden max-h-[90vh] max-w-sm justify-end self-start overflow-y-scroll px-2 xl:block"
        >
          <Prose class="prose-h2:mt-2"
            ><TableOfContents {headings} {repositoryUrl} {videoId} /></Prose
          >
        </div>
      </div>
      <footer>
        <SocialShare />
        <AuthorWide {author} />
      </footer>
    </article>
  </NarrowContainer>
  <FloatingActionMenuHelper client:load>
    <Prose class="prose-h2:mt-2" slot="toc">
      <TableOfContents
        {headings}
        {repositoryUrl}
        {videoId}
        hideButtons={false}
      />
    </Prose>
    <SocialShare slot="share" />
  </FloatingActionMenuHelper>
</BaseLayout><|MERGE_RESOLUTION|>--- conflicted
+++ resolved
@@ -42,11 +42,7 @@
 const tags = await getEntries(frontmatter.tags);
 
 const structuredData = JSON.stringify({
-<<<<<<< HEAD
-  "@context": "https://schema.org/",
-=======
   "@context": "https://schema.org",
->>>>>>> b939248b
   "@type": "BlogPosting",
   headline: title,
   image: heroImage?.image.src,
