--- conflicted
+++ resolved
@@ -11,13 +11,8 @@
 import Prose from "@components/Prose.astro";
 import TagList from "@components/TagList.astro";
 import ArticleSeries from "@components/ArticleSeries.astro";
-<<<<<<< HEAD
 import MyYouTube from "@components/MyYouTube.astro";
-=======
 import SocialShare from "@components/SocialShare.astro";
-import TOC from "@components/icons/TOC.astro";
-import CaretUp from "@components/icons/CaretUp.astro";
->>>>>>> ee5429f8
 
 interface Props {
   article: CollectionEntry<"articles">;
@@ -108,18 +103,10 @@
             </p>
           </Byline>
         </a>
-<<<<<<< HEAD
         <TagList {tags} />
         {videoId &&
           <MyYouTube id={videoId} />
         }
-      </header>
-      <div class="flex flex-row">
-=======
->>>>>>> ee5429f8
-        <Prose>
-          <TagList {tags} />
-        </Prose>
         <SocialShare />
       </header>
       <div class="lg:hidden fixed bottom-4 right-4">
@@ -141,13 +128,10 @@
         </div>
       </div>
       <footer>
-<<<<<<< HEAD
         {videoId &&
           <MyYouTube id={videoId} />
         }
-=======
         <SocialShare/>
->>>>>>> ee5429f8
         <AuthorWide {author} />
       </footer>
     </article>
