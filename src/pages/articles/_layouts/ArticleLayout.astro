---
import type { CollectionEntry } from "astro:content";
import ArticleSeries from "@components/ArticleSeries.astro";
import MyYouTube from "@components/MyYouTube.astro";
import Prose from "@components/Prose.astro";
import RelatedArticles from "@components/RelatedArticles";
import SocialShare from "@components/SocialShare.astro";
import TagList from "@components/TagList.astro";
import matchedArticles from "@data/matchedArticles.json";
import site from "@data/site.json";
import capitalizeFirstChar from "@utils/capitalizeFirstChar";
import formatDate from "@utils/formatDate";
import type { MarkdownHeading } from "astro";
import { getEntries, getEntry, z } from "astro:content";
import AuthorWide from "../../../components/AuthorWide.astro";
import Byline from "../../../components/Byline.astro";
import FormattedDate from "../../../components/FormattedDate.astro";
import TableOfContents from "../../../components/TableOfContents.astro";
import NarrowContainer from "../../../containers/NarrowContainer";
import BaseLayout from "../../../layouts/BaseLayout.astro";
import ArticlePreview from "../_components/ArticlePreview.astro";
import FloatingActionMenuHelper from "../_components/FloatingActionMenuHelper";
import NewsletterSection from "../_components/NewsletterSection.astro";
import "astro-starlight-remark-asides/styles.css";

interface Props {
  article: CollectionEntry<"articles">;
  allArticles: CollectionEntry<"articles">[];
  headings: MarkdownHeading[];
  minutesRead: number;
}

<<<<<<< HEAD
const { article, headings, minutesRead } = Astro.props;
const _frontmatter = article.data;
=======
const { article, allArticles, headings, minutesRead } = Astro.props;
const frontmatter = article.data;
>>>>>>> 3c614453
const {
  canonicalUrl,
  description,
  difficulty,
  excerpt,
  heroImage,
  publishedDate,
  repositoryUrl,
  title,
  updatedDate,
  videoId,
} = _frontmatter;
const date = updatedDate ?? publishedDate;
const category = await getEntry("articleCategories", article.data.category.id);
const author = await getEntry(
  _frontmatter.author.collection,
  _frontmatter.author.id,
);
const tags = await getEntries(_frontmatter.tags);

const structuredData = JSON.stringify({
  "@context": "https://schema.org",
  "@type": "BlogPosting",
  author: [
    {
      "@type": "Person",
      name: author.data.name,
      url: `${Astro.site!}/authors/${author.id}`,
    },
  ],
  publisher: {
    "@type": "Organization",
    name: site.name,
    url: Astro.site,
  },
  dateModified: updatedDate,
  datePublished: publishedDate,
  headline: title,
  image: heroImage?.image.src,
});

const ArticleMatchSchema = z.object({
  all_matches: z.array(
    z.object({
      matched_slug: z.string(),
      similarity: z.number(),
      source_slug: z.string(),
    }),
  ),
});

const matchedArticlesDataResult = ArticleMatchSchema.safeParse(matchedArticles);

if (!matchedArticlesDataResult.success) {
  throw new Error("Failed to parse matched articles data");
}

const matchedArticlesData: z.infer<typeof ArticleMatchSchema> =
  matchedArticlesDataResult.data;

const matches = matchedArticlesData.all_matches.filter(
  (match) => match.source_slug === article.slug,
);

matches.sort((a, b) => b.similarity - a.similarity);

const relatedArticles = matches.map((match) =>
  allArticles.find((article) => article.slug === match.matched_slug),
);
---

<BaseLayout
  article={{
    author: {
      name: author.data.name,
      // add a twitter username if available
      twitter: author.data.socials?.twitter,
    },
    category: category.id,
    minutesRead,
    photo: author.data.photo,
    publishedTime: publishedDate,
    section: "Programming",
    tags: tags.map((tag) => tag.id),
    updatedTime: updatedDate,
    // video: video?.data.canonicalUrl
    //   ? new URL(video.data.canonicalUrl)
    //   : undefined,
  }}
  canonicalUrl={canonicalUrl ? new URL(canonicalUrl) : undefined}
  description={description ?? excerpt}
  image={heroImage
    ? { alt: heroImage.alt, src: heroImage.image.src }
    : undefined}
  {structuredData}
  {title}
  type="article"
  searchIndexable={true}
>
  <NarrowContainer>
    <div data-pagefind-filter="Categories:Articles (All)"></div>
    <div
      data-pagefind-filter={`Categories:Articles (${(() => {
        switch (category.data.name) {
          case "Explanation":
            return "Explanations";
          case "Guide":
            return "Guides";
          case "Opinion":
            return "Opinions";
          case "Retrospective":
            return "Retrospectives";
          default:
            return "";
        }
      })()})`}
    >
    </div>
    <div data-pagefind-filter={`Authors:${author.data.name}`}></div>
    {tags.map((tag) => <div data-pagefind-filter={`Tags:${tag.id}`} />)}
    <div data-pagefind-meta={`Date:${formatDate(date)}`}></div>
    <article class="pt-16 md:pt-8">
      <header>
        <Prose class="max-w-none">
          <h1>
            {title}
          </h1>
        </Prose>
        <Byline {author}>
          {
            minutesRead && (
              <p>
                {minutesRead} min read &nbsp;•&nbsp; {<FormattedDate {date} />}{" "}
                &nbsp;•&nbsp; {category.data.name} &nbsp;•&nbsp;{" "}
                {capitalizeFirstChar(difficulty.id)}
              </p>
            )
          }
          <TagList {tags} />
        </Byline>
        <div class="hidden lg:block">
          <SocialShare
            title={article.data.title}
            description={article.data.description ?? ""}
            url={Astro.url.href}
            tags={article.data.tags}
          />
        </div>
        <div class="my-5">
          <ArticleSeries {article} label="This article is part of a series" />
        </div>
        {videoId && <MyYouTube id={videoId} />}
        <!-- <div class="lg:hidden fixed bottom-4 right-4">
          <a class="flex flex-col align-center justify-center content-center" href="#toc">
            <div class="mx-auto"><CaretUp /></div>
          <TOC />
        </a>
        </div> -->
      </header>
      <div class="xl:flex xl:flex-row">
        <Prose class="my-4 prose-h2:mt-2">
          <div id="toc" class="hidden lg:block xl:hidden">
            <TableOfContents {headings} {repositoryUrl} {videoId} />
          </div>
          <slot />
        </Prose>
        <Prose
          class="no-scrollbar sticky left-full top-0 ml-2 hidden max-h-[90vh] max-w-sm justify-end self-start overflow-y-scroll px-2 prose-h2:mt-2 xl:block"
          ><TableOfContents {headings} {repositoryUrl} {videoId} /></Prose
        >
      </div>
      <footer>
        <div class="hidden lg:block">
          <SocialShare
            title={article.data.title}
            description={article.data.description ?? ""}
            url={Astro.url.href}
            tags={article.data.tags}
          />
        </div>
        <ArticleSeries {article} open={true} />
        <AuthorWide {author} />

        {
          relatedArticles.length > 0 && (
            <RelatedArticles length={relatedArticles.length} client:load>
              {relatedArticles.length >= 1 && (
                <ArticlePreview
                  slot="firstArticle"
                  article={relatedArticles[0]!}
                />
              )}
              {relatedArticles.length >= 2 && (
                <ArticlePreview
                  slot="secondArticle"
                  article={relatedArticles[1]!}
                />
              )}
              {relatedArticles.length >= 3 && (
                <ArticlePreview
                  slot="thirdArticle"
                  article={relatedArticles[2]!}
                />
              )}
              {relatedArticles.length >= 4 && (
                <ArticlePreview
                  slot="fourthArticle"
                  article={relatedArticles[3]!}
                />
              )}
              {relatedArticles.length >= 5 && (
                <ArticlePreview
                  slot="fifthArticle"
                  article={relatedArticles[4]!}
                />
              )}
            </RelatedArticles>
          )
        }

        <NewsletterSection />
      </footer>
    </article>
  </NarrowContainer>
  <FloatingActionMenuHelper client:load>
    <Prose class="prose-h2:mt-2" slot="toc">
      <TableOfContents
        {headings}
        {repositoryUrl}
        {videoId}
        hideButtons={false}
      />
    </Prose>
    <SocialShare
      title={article.data.title}
      description={article.data.description ?? ""}
      url={Astro.url.href}
      tags={article.data.tags}
      slot="share"
    />
  </FloatingActionMenuHelper>
</BaseLayout><|MERGE_RESOLUTION|>--- conflicted
+++ resolved
@@ -30,13 +30,8 @@
   minutesRead: number;
 }
 
-<<<<<<< HEAD
-const { article, headings, minutesRead } = Astro.props;
+const { article, allArticles, headings, minutesRead } = Astro.props;
 const _frontmatter = article.data;
-=======
-const { article, allArticles, headings, minutesRead } = Astro.props;
-const frontmatter = article.data;
->>>>>>> 3c614453
 const {
   canonicalUrl,
   description,
