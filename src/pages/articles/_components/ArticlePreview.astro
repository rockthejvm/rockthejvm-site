---
import ArticleDifficulty from "@components/ArticleDifficulty.astro";
import ArticleTag from "@components/ArticleTag.astro";
import FormattedDate from "@components/FormattedDate.astro";
import MyPicture from "@components/MyPicture.astro";
import getReadingTime from "@utils/getReadingTime.ts";
import type { CollectionEntry } from "astro:content";
import { getEntry } from "astro:content";

interface Props {
  article: CollectionEntry<"articles">;
}

<<<<<<< HEAD
const { article } = Astro.props,
  {
    excerpt,
    publishedDate: _publishedDate,
    tags,
    title,
    updatedDate: _updatedDate,
  } = article.data,
  date = _updatedDate ?? _publishedDate,
  author = await getEntry("authors", article.data.author.id),
  category = await getEntry("articleCategories", article.data.category.id),
  entity = author.data.company
    ? await getEntry("companies", author.data.company.entity.id)
    : undefined;
=======
const { article } = Astro.props;
const {
  category: _category,
  author: _author,
  difficulty,
  excerpt,
  publishedDate: _publishedDate,
  tags,
  title,
  updatedDate: _updatedDate,
} = article.data;
const date = _updatedDate ?? _publishedDate;
const author = await getEntry("authors", _author.id);
const category = await getEntry("articleCategories", _category.id);
const entity = author.data.company
  ? await getEntry("companies", author.data.company.entity.id)
  : undefined;
>>>>>>> 262e8206
---

<article class="card-shadow card-shadow-color rounded-2xl bg-secondary p-4">
  <div class="flex flex-col items-start justify-between px-4 pb-4">
    <!-- <div class="relative w-full">
    {
      heroImage ? (
        <MyPicture
          src={heroImage.image}
          alt={heroImage.alt}
          class="aspect-[16/9] w-full rounded-2xl bg-secondary object-cover sm:aspect-[2/1] lg:aspect-[3/2]"
        />
      ) : (
        <MyPicture
          src={Placeholder}
          alt="Placeholder"
          class="aspect-[16/9] w-full rounded-2xl bg-secondary object-cover sm:aspect-[2/1] lg:aspect-[3/2]"
        />
      )
    }
    <div
      class="absolute inset-0 rounded-2xl ring-1 ring-inset ring-gray-900/10"
    >
    </div>
  </div> -->
    <div class="relative w-full">
      <h2
        class="mt-2 line-clamp-3 text-xl font-semibold leading-6 md:text-2xl lg:min-h-28 lg:text-3xl"
      >
        <a href={`/articles/${article.slug}`} class="text-content-2">
          {title}
        </a>
      </h2>
      <p class="mt-4 text-content-2">
        {getReadingTime(article.body)} min read &nbsp;•&nbsp; {
          (<FormattedDate {date} />)
        } &nbsp;•&nbsp; {category.data.name}
      </p>
      <p class="mt-2 text-content-2">
        <ArticleDifficulty difficultyId={difficulty.id} />
      </p>
      <div
        class="mt-4 flex w-full items-center gap-x-2 overflow-hidden text-xs"
      >
        {tags.slice(0, 3).map((tag) => <ArticleTag tagId={tag.id} />)}
      </div>
      <p class="mt-4 text-sm leading-6 text-content">
        {excerpt}
      </p>
    </div>
    <div class="relative mt-4 flex items-center gap-x-4">
      <MyPicture
        src={author.data.photo}
        alt={author.data.name}
        quality="mid"
        class="size-10 rounded-full bg-gray-100"
      />
      <div class="text-sm leading-6">
        <p class="font-semibold text-content">
          <a href={`/authors/${author.id}`}>
            <span class="absolute inset-0"></span>
            {author.data.name}
          </a>
        </p>
        {
          author.data.company && (
            <p class="text-content">
              {author.data.company.role} | {entity?.data.title}
            </p>
          )
        }
      </div>
    </div>
  </div>
</article><|MERGE_RESOLUTION|>--- conflicted
+++ resolved
@@ -11,9 +11,11 @@
   article: CollectionEntry<"articles">;
 }
 
-<<<<<<< HEAD
 const { article } = Astro.props,
   {
+    category: _category,
+    author: _author,
+    difficulty,
     excerpt,
     publishedDate: _publishedDate,
     tags,
@@ -21,30 +23,11 @@
     updatedDate: _updatedDate,
   } = article.data,
   date = _updatedDate ?? _publishedDate,
-  author = await getEntry("authors", article.data.author.id),
-  category = await getEntry("articleCategories", article.data.category.id),
+  author = await getEntry("authors", _author.id),
+  category = await getEntry("articleCategories", _category.id),
   entity = author.data.company
     ? await getEntry("companies", author.data.company.entity.id)
     : undefined;
-=======
-const { article } = Astro.props;
-const {
-  category: _category,
-  author: _author,
-  difficulty,
-  excerpt,
-  publishedDate: _publishedDate,
-  tags,
-  title,
-  updatedDate: _updatedDate,
-} = article.data;
-const date = _updatedDate ?? _publishedDate;
-const author = await getEntry("authors", _author.id);
-const category = await getEntry("articleCategories", _category.id);
-const entity = author.data.company
-  ? await getEntry("companies", author.data.company.entity.id)
-  : undefined;
->>>>>>> 262e8206
 ---
 
 <article class="card-shadow card-shadow-color rounded-2xl bg-secondary p-4">
