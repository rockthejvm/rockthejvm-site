---
<<<<<<< HEAD
import { type CollectionEntry, getCollection } from "astro:content";
import { getReadingTime } from "@utils/getReadingTime";
=======
import getReadingTime from "@utils/getReadingTime";
import { getCollection } from "astro:content";
>>>>>>> 576d1a7f
import ArticleLayout from "./_layouts/ArticleLayout.astro";

export async function getStaticPaths() {
  const allArticles = await getCollection("articles");

  return allArticles.map((article) => ({
    params: { slug: article.slug },
    props: { article, allArticles },
  }));
}

<<<<<<< HEAD
interface Props {
  article: CollectionEntry<"articles">;
}

const { article } = Astro.props;
=======
const { article, allArticles } = Astro.props;
>>>>>>> 576d1a7f
const { Content, headings } = await article.render();
---

<ArticleLayout
  {article}
  {allArticles}
  {headings}
  minutesRead={getReadingTime(article.body)}
>
  <Content />
</ArticleLayout><|MERGE_RESOLUTION|>--- conflicted
+++ resolved
@@ -1,11 +1,6 @@
 ---
-<<<<<<< HEAD
 import { type CollectionEntry, getCollection } from "astro:content";
-import { getReadingTime } from "@utils/getReadingTime";
-=======
 import getReadingTime from "@utils/getReadingTime";
-import { getCollection } from "astro:content";
->>>>>>> 576d1a7f
 import ArticleLayout from "./_layouts/ArticleLayout.astro";
 
 export async function getStaticPaths() {
@@ -17,15 +12,11 @@
   }));
 }
 
-<<<<<<< HEAD
 interface Props {
   article: CollectionEntry<"articles">;
 }
 
-const { article } = Astro.props;
-=======
 const { article, allArticles } = Astro.props;
->>>>>>> 576d1a7f
 const { Content, headings } = await article.render();
 ---
 
