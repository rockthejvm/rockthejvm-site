--- conflicted
+++ resolved
@@ -184,17 +184,10 @@
       featuredBundles &&
         featuredBundles.map((bundle) => (
           <div class="mx-auto my-8 flex max-w-5xl flex-col items-start gap-x-8 gap-y-6 rounded-3xl bg-secondary p-8 ring-2 ring-content-1/10 sm:gap-y-10 sm:p-10 lg:col-span-2 lg:flex-row lg:items-center">
-<<<<<<< HEAD
-            <img
-              class="mx-auto rounded-lg"
-              width="250"
-              src={bundle.data.heroImage.src}
-=======
             <MyPicture
               class="rounded-lg"
               width={250}
               src={bundle.data.heroImage}
->>>>>>> 68d9517f
               alt={bundle.data.title}
               quality="low"
             />
