---
import BackgroundGradient from "@components/BackgroundGradient.astro";
import CourseCardVertical from "@components/CourseCardVertical.astro";
import { zip } from "@utils/zip";
import { Image } from "astro:assets";
import { getCollection, getEntry, type CollectionEntry } from "astro:content";
import BaseLayout from "../../layouts/BaseLayout.astro";
// const { slug } = Astro.params;
// const course = await getEntry("courses", slug!);
// const frontmatter = course!.data;
// const {
//   archived,
//   answer,
//   featureSection1,
//   featureSection2,
//   featureSection3,
//   featureSection4,
//   featureSection5,
//   bundledCourses,
//   description,
//   excerpt,
//   faqs,
//   grouping,
//   image,
//   price,
//   title,
// } = frontmatter;

// const faqs = [
//   {
//     question: "How is a typical lesson like?",
//     answer:
//       "Code is king, and we write it from scratch. In a typical lesson I'll explain some concepts, either briefly on a diagram or directly in the code. We then run live examples, and usually I'll finish the lesson with some exercises, which I then solve on camera after you've tried them yourself.",
//   },
//   {
//     question: "Does this work in real life?",
//     answer:
//       "It works. That's not for me to say, that's the 80000 people taking this material and applying it in real life. I teach the same material at Apple, Adobe and some of the best companies in the world.",
//   },
//   {
//     question: "Dude, this seems massive. How do I approach it?",
//     answer:
//       "Yes, it's massive, but it doesn't have to be intimidating. This is a buffet, you don't need to eat everything. Take Scala first. You'll probably like it, so much that I bet after 2 weeks this question won't be relevant anymore.",
//   },
//   {
//     question: "What if I don't like it?",
//     answer:
//       "Just cancel your subscription, and you'll be on your way. You will have access to everything until the next payment is due. The payments already made are not refundable, though. You'll still be a member of the Slack community - unless you want to leave us for good, which will make us all sad.",
//   },
//   {
//     question:
//       "I've never written code before, but this seems interesting. Can I enroll?",
//     answer:
//       "You can, but you probably shouldn't (yet). The courses are for people who have coded before (in some other language), and we assume general programming fundamentals. I'll probably come back with a very (very) slow and easy version for Scala as a first language, which will unlock the skills you need to take everything else.",
//   },
//   {
//     question:
//       "I already have access to some of the courses. Can I just pay the difference?",
//     answer:
//       'The mechanics for this one is different. When you buy a course, you have access to it for life. When you buy the membership, you have access to everything on the site as long as you\'re subscribed, including future courses. For that reason, I cannot accommodate a "pay the difference" request.',
//   },
//   {
//     question: "What's not included in the membership?",
//     answer:
//       "The Rites of Passage. Even as the Rock the JVM courses are jam-packed, effective and full of lessons, the Rites of Passage are a completely different kind of experience and they require a different kind of commitment.",
//   },
// ];

const courseSeriess = (await getCollection("seriess")).filter(
  (series) => series.data.members[0].collection === "courses",
);
const memberss = courseSeriess.map((series) => series.data.members);
const coursess = await Promise.all(
  (memberss as CollectionEntry<"courses">[][]).map((members) =>
    Promise.all(members.map((member) => getEntry("courses", member.slug))),
  ),
);
const categories = await Promise.all(
  coursess.map((courses) =>
    getEntry("courseCategories", courses[0]?.data.category.id),
  ),
);
const mycoursess = zip(categories, coursess).sort(
  (category1, category2) =>
    category1[0].data.ordinal - category2[0].data.ordinal,
);

const structuredData = JSON.stringify({
  "@context": "https://schema.org",
  "@type": "ItemList",
  itemListElement: mycoursess
    .map(([, courses]) => courses)
    .flat()
    .map((course, index) => ({
      "@type": "ListItem",
      position: index + 1,
      url: `${Astro.site}/courses/${course.slug}`,
    })),
});
---

<BaseLayout
  description="All of the Rock the JVM premium content, at your service."
  {structuredData}
  title="The Rock the JVM Membership"
>
  <header class="pt-8 md:pt-16">
    <h1 class="mx-6 text-center text-content-1 lg:mx-8">
      Rock the JVM Courses
    </h1>
  </header>
  <div>
    <BackgroundGradient />
  </div>
  <article>
    {
<<<<<<< HEAD
      mycoursess.map(([category, courses]) => (
        <section class="pt-8 md:pt-12">
          <div class="flex flex-row gap-x-4">
            <div class="ml-8 flex size-16 justify-center rounded-full bg-white p-4 align-middle ring-1 ring-content-2 md:size-20 lg:size-28 lg:p-5">
              <img
                src={category.data.logo}
                alt={category.data.name}
                class="my-auto w-full"
              />
=======
      mycourses
        .sort(
          (category1, category2) =>
            category1[0].data.ordinal - category2[0].data.ordinal,
        )
        .map(([category, courses]) => (
          <section class="pt-8 md:pt-12">
            <div class="flex flex-row gap-x-4">
              <div class="ml-8 flex size-16 justify-center rounded-full bg-white p-4 align-middle ring-1 ring-content-2 md:size-20 lg:size-28 lg:p-5">
                <Image
                  src={category.data.logo}
                  alt={category.data.name}
                  class="my-auto w-full"
                />
              </div>
              <h2 class="my-auto">{category.data.name}</h2>
>>>>>>> b939248b
            </div>
            <h2 class="my-auto">{category.data.name}</h2>
          </div>
          <ul class="mx-auto my-8 grid grid-cols-1 gap-6 px-8 sm:grid-cols-2 md:my-16 lg:grid-cols-3">
            {courses.map((course) => (
              <li class="col-span-1 flex justify-center divide-y rounded-lg bg-none">
                <CourseCardVertical {course} />
              </li>
            ))}
          </ul>
        </section>
      ))
    }
  </article>
</BaseLayout><|MERGE_RESOLUTION|>--- conflicted
+++ resolved
@@ -114,34 +114,15 @@
   </div>
   <article>
     {
-<<<<<<< HEAD
       mycoursess.map(([category, courses]) => (
         <section class="pt-8 md:pt-12">
           <div class="flex flex-row gap-x-4">
             <div class="ml-8 flex size-16 justify-center rounded-full bg-white p-4 align-middle ring-1 ring-content-2 md:size-20 lg:size-28 lg:p-5">
-              <img
+              <Image
                 src={category.data.logo}
                 alt={category.data.name}
                 class="my-auto w-full"
               />
-=======
-      mycourses
-        .sort(
-          (category1, category2) =>
-            category1[0].data.ordinal - category2[0].data.ordinal,
-        )
-        .map(([category, courses]) => (
-          <section class="pt-8 md:pt-12">
-            <div class="flex flex-row gap-x-4">
-              <div class="ml-8 flex size-16 justify-center rounded-full bg-white p-4 align-middle ring-1 ring-content-2 md:size-20 lg:size-28 lg:p-5">
-                <Image
-                  src={category.data.logo}
-                  alt={category.data.name}
-                  class="my-auto w-full"
-                />
-              </div>
-              <h2 class="my-auto">{category.data.name}</h2>
->>>>>>> b939248b
             </div>
             <h2 class="my-auto">{category.data.name}</h2>
           </div>
