---
import { type CollectionEntry, getEntries, getEntry } from "astro:content";
import Profile from "@components/Profile.astro";
import Roadmap from "@components/Roadmap";
import site from "@data/site.json";
<<<<<<< HEAD
import { capitalizeFirstChar } from "@utils/capitalizeFirstChar.ts";
import {
  getCollection,
  getEntries,
  getEntry,
  type CollectionEntry,
} from "astro:content";
=======
import capitalizeFirstChar from "@utils/capitalizeFirstChar.ts";
>>>>>>> 4cc08579
import BaseLayout from "../../../layouts/BaseLayout.astro";
import {
  type ReactFlowEdge,
  type ReactFlowNode,
} from "../../../types/ReactFlow.ts";
import BundledCourses from "../_sections/BundledCourses.astro";
import CourseFAQ from "../_sections/CourseFAQ.astro";
import CourseVideo from "../_sections/CourseVideo.astro";
import Curriculum from "../_sections/Curriculum.astro";
import Features from "../_sections/Features.astro";
import Goal from "../_sections/Goal.astro";
import Hero from "../_sections/Hero.astro";
import Pricing from "../_sections/Pricing.astro";
import Question from "../_sections/Question.astro";
import Skills from "../_sections/Skills.astro";
import TechStack from "../_sections/TechStack.astro";
import { getCollection } from "astro:content";

interface Response {
  price: number;
}

const course = await getEntry(
  "courses",
  Astro.params.slug as CollectionEntry<"courses">["slug"],
);
const _frontmatter = course.data;
const [bundledCourses, _categoryFrontmatter, collaborators] = await Promise.all(
  [
    _frontmatter.bundledCourses
      ? getEntries(_frontmatter.bundledCourses)
      : Promise.resolve([]),
    getEntry(_frontmatter.category.collection, _frontmatter.category.id).then(
      (category) => category.data,
    ),
    _frontmatter.collaborators
      ? await Promise.all(
          _frontmatter.collaborators.map(async (collaborator) => ({
            frontmatter: (
              await getEntry(
                collaborator.author.collection,
                collaborator.author.id,
              )
            ).data,
            biography: collaborator.biography,
          })),
        )
      : [],
  ],
);
const { color: categoryColor, faqs: categoryFaqs } = _categoryFrontmatter;
const {
  includedInMembership,
  benefits,
  description,
  difficulty,
  faqs,
  features,
  heroImage,
  instructors: _instructors,
  isFree,
  pricingPlanId,
  question,
  technologies,
  thanks,
  title,
  videoId,
  hasGoal,
  hasSkills,
  instructorEnabled,
} = _frontmatter;

const instructors = await getEntries<"authors">(_instructors);

const response = await fetch(
  `https://rockthejvm.com/api/purchase/${pricingPlanId.toFixed()}`,
);

const { price } = (await response.json()) as Response;

function difficultyToOrdinal(
  difficulty: "beginner" | "intermediate" | "advanced",
): number {
  switch (difficulty) {
    case "beginner":
      return 1;
    case "intermediate":
      return 2;
    case "advanced":
      return 3;
    default:
      return 0;
  }
}
const prerequisitess = await getCollection("prerequisites");
const prerequisites = prerequisitess.find((prerequisites) =>
  prerequisites.data.nodes.find((node) => node.slug === course.slug),
);

const reactFlowNodes: ReactFlowNode[] | undefined = prerequisites
  ? await Promise.all(
      prerequisites?.data.nodes.map(async (node) => ({
        id: node.slug,
        type: "linkNode",
        position: { x: 0, y: 0 },
        data: {
          difficulty: (await getEntry("courses", node.slug)).data.difficulty,
          isCurrent: node.slug === course.slug,
          label: (await getEntry("courses", node.slug)).data.title,
          href: `/courses/${node.slug}`,
        },
      })),
    )
  : undefined;

const reactFlowEdges: ReactFlowEdge[] | undefined =
  prerequisites?.data.edges.map((edge) => ({
    id: `${edge.from.slug}TO${edge.to.slug}`,
    source: edge.from.slug,
    target: edge.to.slug,
    type: "smart",
    animated: edge.optional ? true : false,
  }));

const companies = await getCollection("companies");

const structuredData = JSON.stringify({
  "@context": "https://schema.org",
  "@type": "Course",
  name: title,
  description: description,
  provider: {
    "@type": "Organization",
    name: site.name,
    url: Astro.site,
  },
  offers: [
    isFree
      ? {
          "@type": "Offer",
          category: "Free",
        }
      : {
          "@type": "Offer",
          category: "Paid",
          priceCurrency: "USD",
          price: price / 100,
        },
  ],
  hasCourseInstance: [
    {
      "@type": "CourseInstance",
      courseMode: "Online",
      courseWorkload: `PT${Math.round(2 * (bundledCourses.length > 0 ? bundledCourses.map((course) => course.data.benefits!.hours).reduce((b, a) => b + a, 0) : benefits!.hours)).toFixed()}H`,
      instructor: instructors.map((instructor) => ({
        "@type": "Person",
        name: instructor.data.name,
        description:
          instructor.data.biography ??
          (instructor.data.company
            ? `${instructor.data.company.role} at ${companies.find(({ id }) => id === instructor.data.company!.entity.id)!.data.title}.`
            : ""),
        image: instructor.data.photo.src,
      })),
    },
  ],
  availableLanguage: ["en"],
  educationalLevel: capitalizeFirstChar(
    difficulty ??
      bundledCourses
        .map((course) => course.data.difficulty ?? "beginner")
        .reduce(
          (b, a) => (difficultyToOrdinal(a) > difficultyToOrdinal(b) ? a : b),
          "beginner",
        ),
  ),
  image: [heroImage.src],
  inLanguage: "en",
  publisher: {
    "@type": "Organization",
    name: site.name,
    url: Astro.site,
  },
});
---

<BaseLayout
  {description}
  {title}
  image={{ alt: title, src: heroImage.src }}
  {structuredData}
  searchIndexable={true}
>
  <div data-pagefind-filter="Categories:Courses (All)"></div>
  <div
    data-pagefind-filter={`Categories:${bundledCourses.length > 0 ? "Courses (Bundles)" : "Courses (Singles)"}`}
  >
  </div>
  <article>
    <Hero {description} {heroImage} {pricingPlanId} {title}>
      <div
        slot="roadmap"
        class="relative mx-auto w-full overflow-y-hidden overflow-x-visible"
      >
        <div class="z-10 mx-auto w-full overflow-hidden">
          <div id="app" class="w-full overflow-hidden">
            <Roadmap
              client:load
              initialNodes={reactFlowNodes}
              initialEdges={reactFlowEdges}
            />
          </div>
        </div>
      </div>
    </Hero>
    {
      videoId && (
        <CourseVideo color={categoryColor} {videoId}>
          <slot />
        </CourseVideo>
      )
    }
    <slot name="description" />
    {
      hasGoal && (
        <Goal color={categoryColor}>
          <slot name="goal" />
        </Goal>
      )
    }
    {
      question && (
        <Question color={categoryColor} {question}>
          <slot name="question" />
        </Question>
      )
    }
    {
      features && (
        <Features color={categoryColor} {features}>
          <slot name="verticalSection" slot="verticalSection" />
          <slot name="feature1" slot="feature1" />
          <slot name="feature2" slot="feature2" />
          <slot name="feature3" slot="feature3" />
          <slot name="feature4" slot="feature4" />
          <slot name="feature5" slot="feature5" />
        </Features>
      )
    }
    {technologies && <TechStack {technologies} color={categoryColor} />}
    {
      hasSkills && (
        <Skills color={categoryColor}>
          <slot name="skills" />
        </Skills>
      )
    }
    {
      instructorEnabled && (
        <Profile color={categoryColor} {collaborators} {thanks} />
      )
    }
    {
      bundledCourses.length > 1 ? (
        <BundledCourses color={categoryColor} {bundledCourses} />
      ) : (
        <Curriculum
          color={categoryColor}
          courseSlug={course.slug}
          {pricingPlanId}
        />
      )
    }
    <Pricing
      {includedInMembership}
      {benefits}
      {bundledCourses}
      color={categoryColor}
      courseSlug={course.slug}
      {pricingPlanId}
      {title}
    />
    <CourseFAQ
      {categoryFaqs}
      courseFaqs={faqs}
      color={categoryColor}
      isBundle={benefits === undefined}
    />
  </article>
</BaseLayout>
<style is:global>
  #app {
    width: 100vw;
    height: 100vh;
  }
  .react-flow__handle {
    opacity: 0;
  }
  .legend {
    display: flex;
    flex-wrap: wrap;
    gap: 1em;
    align-items: center;
    font-family: Arial, sans-serif;
  }

  .legend-item {
    display: flex;
    align-items: center;
  }

  .legend-color {
    width: 20px;
    height: 20px;
    display: inline-block;
    margin-right: 0.5em;
    border: 1px solid #333;
  }

  .legend-line {
    width: 40px;
    height: 0;
    border-top: 2px solid black;
    margin-right: 0.5em;
  }

  .dashed {
    border-top-style: dashed;
  }
</style><|MERGE_RESOLUTION|>--- conflicted
+++ resolved
@@ -3,17 +3,13 @@
 import Profile from "@components/Profile.astro";
 import Roadmap from "@components/Roadmap";
 import site from "@data/site.json";
-<<<<<<< HEAD
-import { capitalizeFirstChar } from "@utils/capitalizeFirstChar.ts";
+import capitalizeFirstChar from "@utils/capitalizeFirstChar.ts";
 import {
   getCollection,
   getEntries,
   getEntry,
   type CollectionEntry,
 } from "astro:content";
-=======
-import capitalizeFirstChar from "@utils/capitalizeFirstChar.ts";
->>>>>>> 4cc08579
 import BaseLayout from "../../../layouts/BaseLayout.astro";
 import {
   type ReactFlowEdge,
@@ -134,7 +130,7 @@
     id: `${edge.from.slug}TO${edge.to.slug}`,
     source: edge.from.slug,
     target: edge.to.slug,
-    type: "smart",
+    // type: "smart",
     animated: edge.optional ? true : false,
   }));
 
@@ -213,7 +209,13 @@
   >
   </div>
   <article>
-    <Hero {description} {heroImage} {pricingPlanId} {title}>
+    <Hero
+      {description}
+      {heroImage}
+      inRoadmap={prerequisites !== undefined}
+      {pricingPlanId}
+      {title}
+    >
       <div
         slot="roadmap"
         class="relative mx-auto w-full overflow-y-hidden overflow-x-visible"
