---
import { type CollectionEntry, getEntries, getEntry } from "astro:content";
import Profile from "@components/Profile.astro";
import site from "@data/site.json";
<<<<<<< HEAD
import { capitalizeFirstChar } from "@utils/capitalizeFirstChar.ts";
=======
import capitalize from "@utils/capitalize";
import { getEntries, getEntry, type CollectionEntry } from "astro:content";
>>>>>>> 576d1a7f
import BaseLayout from "../../../layouts/BaseLayout.astro";
import BundledCourses from "../_sections/BundledCourses.astro";
import CourseFAQ from "../_sections/CourseFAQ.astro";
import CourseVideo from "../_sections/CourseVideo.astro";
import Curriculum from "../_sections/Curriculum.astro";
import Features from "../_sections/Features.astro";
import Goal from "../_sections/Goal.astro";
import Hero from "../_sections/Hero.astro";
import Pricing from "../_sections/Pricing.astro";
import Question from "../_sections/Question.astro";
import Skills from "../_sections/Skills.astro";
import TechStack from "../_sections/TechStack.astro";
import { getCollection } from "astro:content";

interface Response {
  price: number;
}

const course = await getEntry(
  "courses",
  Astro.params.slug as CollectionEntry<"courses">["slug"],
);
const _frontmatter = course.data;
const [bundledCourses, _categoryFrontmatter, collaborators] = await Promise.all(
  [
    _frontmatter.bundledCourses
      ? getEntries(_frontmatter.bundledCourses)
      : Promise.resolve([]),
    getEntry(_frontmatter.category.collection, _frontmatter.category.id).then(
      (category) => category.data,
    ),
    _frontmatter.collaborators
      ? await Promise.all(
          _frontmatter.collaborators.map(async (collaborator) => ({
            frontmatter: (
              await getEntry(
                collaborator.author.collection,
                collaborator.author.id,
              )
            ).data,
            biography: collaborator.biography,
          })),
        )
      : [],
  ],
);
const { color: categoryColor, faqs: categoryFaqs } = _categoryFrontmatter;
const {
  includedInMembership,
  benefits,
  description,
  difficulty,
  faqs,
  features,
  heroImage,
  instructors: _instructors,
  isFree,
  pricingPlanId,
  question,
  technologies,
  thanks,
  title,
  videoId,
  hasGoal,
  hasSkills,
  instructorEnabled,
} = _frontmatter;

const instructors = await getEntries<"authors">(_instructors);

const response = await fetch(
  `https://rockthejvm.com/api/purchase/${pricingPlanId.toFixed()}`,
);

const { price } = (await response.json()) as Response;

function difficultyToOrdinal(
  difficulty: "beginner" | "intermediate" | "advanced",
): number {
  switch (difficulty) {
    case "beginner":
      return 1;
    case "intermediate":
      return 2;
    case "advanced":
      return 3;
    default:
      return 0;
  }
}

const companies = await getCollection("companies");

const structuredData = JSON.stringify({
  "@context": "https://schema.org",
  "@type": "Course",
  name: title,
  description: description,
  provider: {
    "@type": "Organization",
    name: site.name,
    url: Astro.site,
  },
  offers: [
    isFree
      ? {
          "@type": "Offer",
          category: "Free",
        }
      : {
          "@type": "Offer",
          category: "Paid",
          priceCurrency: "USD",
          price: price / 100,
        },
  ],
  hasCourseInstance: [
    {
      "@type": "CourseInstance",
      courseMode: "Online",
      courseWorkload: `PT${Math.round(2 * (bundledCourses.length > 0 ? bundledCourses.map((course) => course.data.benefits!.hours).reduce((b, a) => b + a, 0) : benefits!.hours)).toFixed()}H`,
      instructor: instructors.map((instructor) => ({
        "@type": "Person",
        name: instructor.data.name,
        description:
          instructor.data.biography ??
          (instructor.data.company
            ? `${instructor.data.company.role} at ${companies.find(({ id }) => id === instructor.data.company!.entity.id)!.data.title}.`
            : ""),
        image: instructor.data.photo.src,
      })),
    },
  ],
  availableLanguage: ["en"],
  educationalLevel: capitalize(
    difficulty ??
      bundledCourses
        .map((course) => course.data.difficulty ?? "beginner")
        .reduce(
          (b, a) => (difficultyToOrdinal(a) > difficultyToOrdinal(b) ? a : b),
          "beginner",
        ),
  ),
  image: [heroImage.src],
  inLanguage: "en",
  publisher: {
    "@type": "Organization",
    name: site.name,
    url: Astro.site,
  },
});
---

<BaseLayout
  {description}
  {title}
  image={{ alt: title, src: heroImage.src }}
  {structuredData}
  searchIndexable={true}
>
  <div data-pagefind-filter="Categories:Courses (All)"></div>
  <div
    data-pagefind-filter={`Categories:${bundledCourses.length > 0 ? "Courses (Bundles)" : "Courses (Singles)"}`}
  >
  </div>
  <article>
    <Hero {description} {heroImage} {pricingPlanId} {title} />
    {
      videoId && (
        <CourseVideo color={categoryColor} {videoId}>
          <slot />
        </CourseVideo>
      )
    }
    <slot name="description" />
    {
      hasGoal && (
        <Goal color={categoryColor}>
          <slot name="goal" />
        </Goal>
      )
    }
    {
      question && (
        <Question color={categoryColor} {question}>
          <slot name="question" />
        </Question>
      )
    }
    {
      features && (
        <Features color={categoryColor} {features}>
          <slot name="verticalSection" slot="verticalSection" />
          <slot name="feature1" slot="feature1" />
          <slot name="feature2" slot="feature2" />
          <slot name="feature3" slot="feature3" />
          <slot name="feature4" slot="feature4" />
          <slot name="feature5" slot="feature5" />
        </Features>
      )
    }
    {technologies && <TechStack {technologies} color={categoryColor} />}
    {
      hasSkills && (
        <Skills color={categoryColor}>
          <slot name="skills" />
        </Skills>
      )
    }
    {
      instructorEnabled && (
        <Profile color={categoryColor} {collaborators} {thanks} />
      )
    }
    {
      bundledCourses.length > 1 ? (
        <BundledCourses color={categoryColor} {bundledCourses} />
      ) : (
        <Curriculum
          color={categoryColor}
          courseSlug={course.slug}
          {pricingPlanId}
        />
      )
    }
    <Pricing
      {includedInMembership}
      {benefits}
      {bundledCourses}
      color={categoryColor}
      courseSlug={course.slug}
      {pricingPlanId}
      {title}
    />
    <CourseFAQ
      {categoryFaqs}
      courseFaqs={faqs}
      color={categoryColor}
      isBundle={benefits === undefined}
    />
  </article>
</BaseLayout><|MERGE_RESOLUTION|>--- conflicted
+++ resolved
@@ -2,12 +2,7 @@
 import { type CollectionEntry, getEntries, getEntry } from "astro:content";
 import Profile from "@components/Profile.astro";
 import site from "@data/site.json";
-<<<<<<< HEAD
-import { capitalizeFirstChar } from "@utils/capitalizeFirstChar.ts";
-=======
-import capitalize from "@utils/capitalize";
-import { getEntries, getEntry, type CollectionEntry } from "astro:content";
->>>>>>> 576d1a7f
+import capitalizeFirstChar from "@utils/capitalizeFirstChar.ts";
 import BaseLayout from "../../../layouts/BaseLayout.astro";
 import BundledCourses from "../_sections/BundledCourses.astro";
 import CourseFAQ from "../_sections/CourseFAQ.astro";
@@ -142,7 +137,7 @@
     },
   ],
   availableLanguage: ["en"],
-  educationalLevel: capitalize(
+  educationalLevel: capitalizeFirstChar(
     difficulty ??
       bundledCourses
         .map((course) => course.data.difficulty ?? "beginner")
