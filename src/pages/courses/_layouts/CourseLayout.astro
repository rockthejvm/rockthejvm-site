---
import Profile from "@components/Profile.astro";
import site from "@data/site.json";
import { capitalizeFirstChar } from "@utils/capitalizeFirstChar.ts";
import { getEntries, getEntry, type CollectionEntry } from "astro:content";
import BaseLayout from "../../../layouts/BaseLayout.astro";
import BundledCourses from "../_sections/BundledCourses.astro";
import CourseFAQ from "../_sections/CourseFAQ.astro";
import CourseVideo from "../_sections/CourseVideo.astro";
import Curriculum from "../_sections/Curriculum.astro";
import Features from "../_sections/Features.astro";
import Goal from "../_sections/Goal.astro";
import Hero from "../_sections/Hero.astro";
import Pricing from "../_sections/Pricing.astro";
import Question from "../_sections/Question.astro";
import Skills from "../_sections/Skills.astro";
import TechStack from "../_sections/TechStack.astro";

interface Response {
  price: number;
}

const course = await getEntry(
  "courses",
  Astro.params.slug as CollectionEntry<"courses">["slug"],
);
const _frontmatter = course.data;
const [bundledCourses, _categoryFrontmatter, collaborators] = await Promise.all(
  [
    _frontmatter.bundledCourses
      ? getEntries(_frontmatter.bundledCourses)
      : Promise.resolve([]),
    getEntry(_frontmatter.category.collection, _frontmatter.category.id).then(
      (category) => category.data,
    ),
    _frontmatter.collaborators
      ? await Promise.all(
          _frontmatter.collaborators.map(async (collaborator) => ({
            frontmatter: (
              await getEntry(
                collaborator.author.collection,
                collaborator.author.id,
              )
            ).data,
            biography: collaborator.biography,
          })),
        )
      : [],
  ],
);
const { color: categoryColor, faqs: categoryFaqs } = _categoryFrontmatter;
const {
  includedInMembership,
  benefits,
  description,
  difficulty,
  faqs,
  features,
  heroImage,
  instructors: _instructors,
  isFree,
  pricingPlanId,
  question,
  technologies,
  thanks,
  title,
  videoId,
} = _frontmatter;

<<<<<<< HEAD
const instructors = await getEntries<"authors">(_instructors);

const response = await fetch(`/api/purchase/${pricingPlanId}`);

if (!response.ok) {
  throw new Error(`Network response was not ok: ${response.statusText}`);
}

const price = ((await response.json()) as Response).price;

const structuredData = JSON.stringify({
  "@context": "https://schema.org/",
  "@type": "Course",
  name: title,
  description: description,
=======
const structuredData = JSON.stringify({
  "@context": "https://schema.org",
  "@type": "Course",
  name: title,
  description: description,
  // datePublished:
  image: heroImage.src,
>>>>>>> b939248b
  provider: {
    "@type": "Organization",
    name: site.name,
    url: Astro.site,
  },
  offers: [
    isFree
      ? {
          "@type": "Offer",
          category: "Free",
        }
      : {
          "@type": "Offer",
          category: "Paid",
          priceCurrency: "USD",
          price: price,
        },
  ],
  hasCourseInstance: [
    {
      "@type": "CourseInstance",
      courseMode: "Online",
      courseWorkload: `PT${2 * (bundledCourses.length > 0 ? bundledCourses.reduce((b, a) => b + a.data.benefits!.hours, 0) : benefits!.hours)}H`,
      instructor: instructors.map((instructor) => ({
        "@type": "Person",
        name: instructor.data.name,
        description:
          instructor.data.biography ??
          (instructor.data.company
            ? `${instructor.data.company.role} at ${instructor.data.company?.entity}.`
            : ""),
        image: instructor.data.photo.src,
      })),
    },
  ],
<<<<<<< HEAD
  availableLanguage: ["en"],
  educationalLevel: capitalizeFirstChar(difficulty!),
  image: [heroImage.src],
  inLanguage: "en",
  publisher: {
    "@type": "Organization",
    name: site.name,
    url: Astro.site,
  },
=======
>>>>>>> b939248b
});
---

<BaseLayout
  {description}
  {title}
  image={{ alt: title, src: heroImage.src }}
  {structuredData}
>
  <article>
    <Hero {description} {heroImage} {pricingPlanId} {title} />
    {
      videoId && (
        <CourseVideo color={categoryColor} {videoId}>
          <slot />
        </CourseVideo>
      )
    }
    <Goal color={categoryColor}>
      <slot name="goal" />
    </Goal>
    {
      question && (
        <Question color={categoryColor} {question}>
          <slot name="question" />
        </Question>
      )
    }
    {
      features && (
        <Features color={categoryColor} {features}>
          <slot name="verticalSection" slot="verticalSection" />
          <slot name="feature1" slot="feature1" />
          <slot name="feature2" slot="feature2" />
          <slot name="feature3" slot="feature3" />
          <slot name="feature4" slot="feature4" />
          <slot name="feature5" slot="feature5" />
        </Features>
      )
    }
    {technologies && <TechStack {technologies} color={categoryColor} />}
    <Skills color={categoryColor}>
      <slot name="skills" />
    </Skills>
    <Profile color={categoryColor} {collaborators} {thanks} />
    {
      bundledCourses.length > 1 ? (
        <BundledCourses color={categoryColor} {bundledCourses} />
      ) : (
        <Curriculum
          color={categoryColor}
          courseSlug={course.slug}
          {pricingPlanId}
        />
      )
    }
    <Pricing
      {includedInMembership}
      {benefits}
      {bundledCourses}
      color={categoryColor}
      courseSlug={course.slug}
      {pricingPlanId}
      {title}
    />
    <CourseFAQ
      {categoryFaqs}
      courseFaqs={faqs}
      color={categoryColor}
      isBundle={benefits === undefined}
    />
  </article>
</BaseLayout><|MERGE_RESOLUTION|>--- conflicted
+++ resolved
@@ -67,7 +67,6 @@
   videoId,
 } = _frontmatter;
 
-<<<<<<< HEAD
 const instructors = await getEntries<"authors">(_instructors);
 
 const response = await fetch(`/api/purchase/${pricingPlanId}`);
@@ -83,15 +82,6 @@
   "@type": "Course",
   name: title,
   description: description,
-=======
-const structuredData = JSON.stringify({
-  "@context": "https://schema.org",
-  "@type": "Course",
-  name: title,
-  description: description,
-  // datePublished:
-  image: heroImage.src,
->>>>>>> b939248b
   provider: {
     "@type": "Organization",
     name: site.name,
@@ -127,7 +117,6 @@
       })),
     },
   ],
-<<<<<<< HEAD
   availableLanguage: ["en"],
   educationalLevel: capitalizeFirstChar(difficulty!),
   image: [heroImage.src],
@@ -137,8 +126,6 @@
     name: site.name,
     url: Astro.site,
   },
-=======
->>>>>>> b939248b
 });
 ---
 
