--- conflicted
+++ resolved
@@ -170,8 +170,6 @@
       },
     ],
   },
-<<<<<<< HEAD
-=======
   {
     category: "Akka Classic Courses",
     courses: [
@@ -193,5 +191,4 @@
       },
     ],
   },
->>>>>>> 729abd5d
 ];