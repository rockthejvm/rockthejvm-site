---
import ArticleTags from "@components/ArticleTags.astro";
import BaseLayout from "@layouts/BaseLayout.astro";
import { getCollection } from "astro:content";

<<<<<<< HEAD
const articles = await getCollection("articles");
const tags = [
  ...new Set(
    articles
      .flatMap((article) => article.data.tags.map((tag) => tag.id))
      .sort(),
  ),
];
=======
const tags = await getCollection("tags").then((tags) =>
  tags.map(({ id }) => id),
);
>>>>>>> 576d1a7f
---

<BaseLayout title="Tag index" description="The tags index">
  <ArticleTags {tags} />
</BaseLayout><|MERGE_RESOLUTION|>--- conflicted
+++ resolved
@@ -3,20 +3,9 @@
 import BaseLayout from "@layouts/BaseLayout.astro";
 import { getCollection } from "astro:content";
 
-<<<<<<< HEAD
-const articles = await getCollection("articles");
-const tags = [
-  ...new Set(
-    articles
-      .flatMap((article) => article.data.tags.map((tag) => tag.id))
-      .sort(),
-  ),
-];
-=======
 const tags = await getCollection("tags").then((tags) =>
   tags.map(({ id }) => id),
 );
->>>>>>> 576d1a7f
 ---
 
 <BaseLayout title="Tag index" description="The tags index">
