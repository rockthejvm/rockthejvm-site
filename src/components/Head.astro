--- conflicted
+++ resolved
@@ -51,12 +51,7 @@
       <script type="application/ld+json" set:html={structuredData} is:inline />
     )
   }
-<<<<<<< HEAD
-  <script type="application/ld+json" set:html={orgStructuredData} is:inline />
   <script is:inline define:vars={{ forcedTheme }}>
-=======
-  <script is:inline>
->>>>>>> f30c2d43
     const setDataTheme = () => {
       if (forcedTheme) {
         document.documentElement.setAttribute("holiday-theme", forcedTheme);
