---
import type { CollectionEntry } from "astro:content";

interface Props {
  tags: CollectionEntry<"articles">["data"]["tags"];
}

const { tags } = Astro.props;
---

<<<<<<< HEAD
<p class="mb-12">
=======
<p class="text-wrap">
>>>>>>> 54cb24ea
  {
    tags.map((tag) => (
      <a href={`/tags/${tag.id}`} class="hover:no-underline">
        <span class="inline-flex items-center rounded-md bg-indigo-100 px-2 py-1 text-xs font-medium text-indigo-700 mr-2 mt-2">
          <svg
            xmlns="http://www.w3.org/2000/svg"
            fill="none"
            viewBox="0 0 24 24"
            stroke-width="1.5"
            stroke="currentColor"
            class="size-4 mr-1"
          >
            <path
              stroke-linecap="round"
              stroke-linejoin="round"
              d="M9.568 3H5.25A2.25 2.25 0 0 0 3 5.25v4.318c0 .597.237 1.17.659 1.591l9.581 9.581c.699.699 1.78.872 2.607.33a18.095 18.095 0 0 0 5.223-5.223c.542-.827.369-1.908-.33-2.607L11.16 3.66A2.25 2.25 0 0 0 9.568 3Z"
            />
            <path
              stroke-linecap="round"
              stroke-linejoin="round"
              d="M6 6h.008v.008H6V6Z"
            />
          </svg>
          {tag.id.length > 8 ? `${tag.id.substring(0, 9)}...` : tag.id}
        </span>
      </a>
    ))
  }
</p><|MERGE_RESOLUTION|>--- conflicted
+++ resolved
@@ -8,11 +8,7 @@
 const { tags } = Astro.props;
 ---
 
-<<<<<<< HEAD
-<p class="mb-12">
-=======
-<p class="text-wrap">
->>>>>>> 54cb24ea
+<p class="text-wrap mb-12">
   {
     tags.map((tag) => (
       <a href={`/tags/${tag.id}`} class="hover:no-underline">
