"use client";

import Cookies from "js-cookie";
import { useEffect, useState } from "react";

export default function Example({
  pricingPlanId,
  className,
  children,
  ariaDescribedBy = "",
}) {
  const [cookies, setCookies] = useState(undefined);

  useEffect(() => {
    const cookiesAccepted = Cookies.get("cookies-accepted");
    const affiliateCode = Cookies.get("teachable-affiliate");
    setCookies([cookiesAccepted, affiliateCode]);
  }, []);

  return (
    <a
      className={className}
      aria-describedby={ariaDescribedBy}
<<<<<<< HEAD
      href={
        "https://courses.rockthejvm.com/purchase?product_id=" +
        pricingPlanId +
        (cookies !== undefined &&
=======
      href={`https://courses.rockthejvm.com/purchase?product_id=${pricingPlanId}${
        cookies !== undefined &&
>>>>>>> 4cc08579
        cookies[0] === "true" &&
        cookies[1] !== undefined
          ? `&affcode=${cookies[1]}`
          : ""
      }`}
    >
      {children}
    </a>
  );
}<|MERGE_RESOLUTION|>--- conflicted
+++ resolved
@@ -21,15 +21,8 @@
     <a
       className={className}
       aria-describedby={ariaDescribedBy}
-<<<<<<< HEAD
-      href={
-        "https://courses.rockthejvm.com/purchase?product_id=" +
-        pricingPlanId +
-        (cookies !== undefined &&
-=======
       href={`https://courses.rockthejvm.com/purchase?product_id=${pricingPlanId}${
         cookies !== undefined &&
->>>>>>> 4cc08579
         cookies[0] === "true" &&
         cookies[1] !== undefined
           ? `&affcode=${cookies[1]}`
