--- conflicted
+++ resolved
@@ -11,17 +11,8 @@
 const { showThemeToggle } = Astro.props;
 ---
 
-<<<<<<< HEAD
-<HeaderHelper client:load holiday={!showThemeToggle}>
-  <RockTheJVM
-    class="h-10 w-auto sm:h-11 md:h-12 lg:h-14"
-    suffix="-black-friday"
-    slot="logo"
-  />
-=======
 <HeaderHelper client:media="(width < 1024px)" holiday={!showThemeToggle}>
   <RockTheJVM class="h-10 w-auto sm:h-11 md:h-12 lg:h-14" slot="logo" />
->>>>>>> 7448e13b
   {showThemeToggle && <ThemeToggle id="themeToggle" slot="themeToggle" />}
   <MySearch slot="search" />
 </HeaderHelper>