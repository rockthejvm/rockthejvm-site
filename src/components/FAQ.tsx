--- conflicted
+++ resolved
@@ -7,11 +7,7 @@
 import type { CollectionEntry } from "astro:content";
 
 interface Props {
-<<<<<<< HEAD
-	faqs: CollectionEntry<"courses">["data"]["faqs"];
-=======
-  faqs: NonNullable<CollectionEntry<"courses">["data"]["faqs"]>;
->>>>>>> 73385c3c
+	faqs: NonNullable<CollectionEntry<"courses">["data"]["faqs"]>;
 }
 
 export default function Example({ faqs }: Props) {
