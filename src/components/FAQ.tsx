--- conflicted
+++ resolved
@@ -7,11 +7,7 @@
 import type { CollectionEntry } from "astro:content";
 
 interface Props {
-<<<<<<< HEAD
-	faqs: CollectionEntry<"courses">["data"]["faqs"];
-=======
-  faqs: NonNullable<CollectionEntry<"courses">["data"]["faqs"]>;
->>>>>>> 7280dedc
+	faqs: NonNullable<CollectionEntry<"courses">["data"]["faqs"]>;
 }
 
 export default function Example({ faqs }: Props) {
