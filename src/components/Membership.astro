--- conflicted
+++ resolved
@@ -1,55 +1,11 @@
 ---
 import MembershipImage from "../content/memberships/personal.png";
-<<<<<<< HEAD
-=======
 import MembershipHelper from "./MembershipHelper";
 import MyPicture from "./MyPicture.astro";
->>>>>>> 68d9517f
 ---
 
 <section class="mb-8 md:mb-16">
   <h2 class="mb-12 text-center font-bold text-content">The Membership</h2>
-<<<<<<< HEAD
-  <div class="">
-    <div class="relative isolate">
-      <div class="mx-auto max-w-7xl sm:px-6 lg:px-8">
-        <div
-          class="mx-auto flex max-w-2xl flex-col gap-16 px-6 sm:rounded-3xl sm:p-8 lg:mx-0 lg:max-w-none lg:flex-row lg:items-center xl:gap-x-20 xl:px-20"
-        >
-          <Image
-            src={MembershipImage}
-            alt="Personal membership"
-            class="w-full flex-none rounded-2xl lg:max-w-lg"
-            slot="image"
-          />
-          <div class="w-full flex-auto">
-            <h3
-              class="text-3xl font-bold tracking-tight text-content sm:text-4xl"
-            >
-              Now also for teams!
-            </h3>
-            <p class="mt-6 text-lg leading-8 text-content">
-              All of Rock the JVM, at your service. Access ~250 hours of the
-              best content you'll ever find, write more code than many write in
-              their careers, and be welcome in a community of driven people like
-              you.
-            </p>
-            <div
-              class="mt-10 flex flex-row items-center justify-center gap-5 gap-x-6 lg:justify-start"
-            >
-              <a
-                href="/memberships"
-                class="rounded-md bg-cta px-3.5 py-2.5 text-sm font-semibold text-ctatext shadow-sm hover:bg-accent-1 hover:text-white focus-visible:outline focus-visible:outline-2 focus-visible:outline-offset-2 focus-visible:outline-white"
-              >
-                Learn more
-              </a>
-            </div>
-          </div>
-        </div>
-      </div>
-    </div>
-  </div>
-=======
   <MembershipHelper>
     <MyPicture
       src={MembershipImage}
@@ -59,5 +15,4 @@
       slot="image"
     />
   </MembershipHelper>
->>>>>>> 68d9517f
 </section>