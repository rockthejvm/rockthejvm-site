--- conflicted
+++ resolved
@@ -1,17 +1,11 @@
 ---
-<<<<<<< HEAD
-import SocialShareHelper from "./SocialShareHelper";
-=======
 import tagToHashTag from "@utils/tagToHashTag";
 import type { CollectionEntry } from "astro:content";
->>>>>>> 576d1a7f
 import Facebook from "./icons/Facebook.astro";
 import LinkedIn from "./icons/LinkedIn.astro";
 import Pocket from "./icons/Pocket.astro";
 import Reddit from "./icons/Reddit.astro";
 import Twitter from "./icons/Twitter.astro";
-<<<<<<< HEAD
-=======
 import SocialShareHelper from "./SocialShareHelper";
 
 interface Props {
@@ -23,7 +17,6 @@
 
 const { description, title, url, tags: _tags } = Astro.props;
 const hashTags = _tags.map(({ id }) => tagToHashTag(id));
->>>>>>> 576d1a7f
 ---
 
 <div class="my-4">
