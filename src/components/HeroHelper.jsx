--- conflicted
+++ resolved
@@ -1,7 +1,6 @@
 import site from "../data/site.json";
 
 export default function Example(props) {
-<<<<<<< HEAD
 	return (
 		<div className="min-h-[92vh] pt-20 pb-40">
 			<div className="hidden sm:mb-8 sm:flex sm:justify-center">
@@ -25,7 +24,8 @@
 						</h1>
 						<p className="mb-5 text-content">
 							The zero-to-master online courses and hands-on training for Scala,
-							Kotlin, Spark, Flink, ZIO, Akka and more.
+							Kotlin, Apache Spark, Apache Flink, ZIO, Akka/Apache Pekko and
+							more.
 						</p>
 						<p className="mb-5 text-content">
 							No more mindless browsing, obscure blog posts and blurry videos.
@@ -37,42 +37,4 @@
 			</div>
 		</div>
 	);
-=======
-  return (
-    <div className="min-h-[92vh] pt-20 pb-40">
-      <div className="hidden sm:mb-8 sm:flex sm:justify-center">
-        <div className="relative rounded-full px-3 py-1 text-sm leading-6 text-content-1 ring-1 ring-content-2/10 hover:ring-content-2/20">
-          Check out our new advanced Kotlin course{" "}
-          <a
-            href="/courses/advanced-kotlin"
-            className="font-semibold text-accent-1"
-          >
-            <span className="absolute inset-0" aria-hidden="true"></span>Read
-            more <span aria-hidden="true">&rarr;</span>
-          </a>
-        </div>
-      </div>
-      <div className="flex">
-        <div className="md:flex my-auto mx-8 md:mx-24">
-          <div className="mb-4 flex-shrink-0 sm:mb-0 sm:mr-4">{props.logo}</div>
-          <div>
-            <h1 className="font-extrabold text-content text-5xl sm:text-6xl md:text-7xl my-6">
-              {site.name.toUpperCase()}
-            </h1>
-            <p className="mb-5 text-content">
-              The zero-to-master online courses and hands-on training for Scala,
-              Kotlin, Apache Spark, Apache Flink, ZIO, Akka/Apache Pekko and
-              more.
-            </p>
-            <p className="mb-5 text-content">
-              No more mindless browsing, obscure blog posts and blurry videos.
-              Save yourself the time and frustration and follow a smooth
-              learning curve where code is king.
-            </p>
-          </div>
-        </div>
-      </div>
-    </div>
-  );
->>>>>>> 73385c3c
 }