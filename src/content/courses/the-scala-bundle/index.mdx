---
bundledCourses:
<<<<<<< HEAD
    - scala-at-light-speed
    - scala-3-new-features
    - scala-essentials-old
    - scala-essentials
    - scala-and-functional-programming-interview-practice
    - advanced-scala-old
    - advanced-scala
=======
  - scala-at-light-speed
  - scala-essentials
  - advanced-scala
  - scala-macros-and-metaprogramming
  - scala-3-new-features
  - scala-and-functional-programming-interview-practice
  - scala-essentials-old
  - advanced-scala-old
>>>>>>> 576d1a7f
category: bundle
description: Everything you need to become an expert Scala developer. Master Scala and functional programming through clear lessons, practical exercises, and a smooth learning curve. Ideal for those with some programming experience, this bundle will take you from zero to hero.
excerpt: "<p>Become a Scala and functional programming expert <strong>from scratch</strong> with our <strong>all-inclusive course bundle</strong>: master everything you need in one complete package, at a discount</p>"
# faqs:
#   - question: Does this really work?
# answer: Yes. Also, that's not my answer - it's what you hear about all the Rock the JVM material from thousands of people now working at Apple, UniCredit, Adobe, Uber and other successful companies and teams around the world.
#   - question: Is it hard?
# answer: No. It just grows in difficulty in time, proportional to your work. I only require that you've programmed before in some other language and you know some general fundamentals. At the end of the series, you will look back to the advanced pieces and you'll go like "Huh. That would have been pretty tough if I tried that on my own."
heroImage: images/the-scala-bundle.png
title: The Scala Bundle
pricingPlanId: 3998815
---

import CourseLayout from "@pages/courses/_layouts/CourseLayout.astro";

<CourseLayout>
<Fragment slot="goal">
### Think differently.

You probably know already: Scala is one of the most powerful languages on the JVM and is behind some of the best libraries and frameworks for big data processing (Spark), distributed & fault-tolerant computing (Akka), streaming (Kafka, Akka Streams), microservices (Lagom), web apps (Play) and many others.

Scala has seen huge demand in recent years, has some of the best-paid engineering positions, and is just plain fun. This series is for people who have some programming experience (in some other language) and want a complete and comprehensive track for learning Scala.

This bundle contains

- 200+ live runnable examples
- 100+ exercises with solutions
- 8000+ lines of code written from scratch, more than most engineers write in months
- (I have exactly 8378 lines on camera, which I'll share with you 100%)
- Access to a growing private community on Slack
- ~40 hours of HD content (soon downloadable)
- (Soon) takeaway slides
- All updates and additional material for free, for life

### "Show me the path."

If you came here thinking, "I want to learn Scala, just show me a step-by-step way to do it, and I'll follow", this is it. There's little else for me to say. More than 27000 people have taken this journey and they speak:

_I am currently at lesson number 6, and I find the course incredible. I've tried learning scala by myself and it is not easy at all. Since lesson 1 Daniel explain things very easily and each time he says something, you see it live on code. That learning curve is getting beaten to the ground!_ (Giacomo Z., March 23, 2020)

There are >4000 reviews like that, and that's on Udemy. The version you're looking at is even better and with exclusive new material.

This path is literally what you need to follow to be good at Scala.

</Fragment>
<Fragment slot="skills">
### After completing this Scala masterclass, you'll be equipped to:
- Navigate any Scala codebase with confidence, regardless of complexity or size
- Make real contributions to Scala projects, from small libraries to large-scale applications
- Write your own Scala libraries or tools for other devs
- Understand existing Scala libraries and tools like a boss
- Be effective while working with distributed systems (if you need)
- Master the Scala type system and compiler to your advantage

### Skills we cover:

- Scala language essentials
    - language basics
    - expression-oriented control flow
    - recursion
    - type inference
    - string interpolation
- object-oriented programming
    - classes, fields, methods
    - mutable & immutable data structures
    - method notations
    - inheritance
    - abstract classes, traits, mixins
    - anonymous classes
    - generics
    - smart error handling
- functional programming
    - functions as values
    - anonymous functions (lambdas)
    - higher-order functions
    - collections
    - transformations: map, flatMap, filter and many others
    - for-comprehensions
- pattern matching
- alternative syntax and syntax sugars for expressiveness
- customized pattern matching
- advanced functional programming
    - partial functions & partially applied functions
    - infinite, property-based collections
    - lazy evaluation
    - infinite lazy collections
    - monads
- parallel and concurrent programming on the JVM
    - how the JVM thread model isn't appropriate for massive parallelism
    - Futures & Promises
    - concurrency problems and how to solve them
    - parallel collections and parallelizing computations
- contextual abstractions
    - given values and using clauses
    - extension methods
    - type classes
    - higher-order functions with context-based values
    - implicit conversions
- advanced type system concepts
    - multi-inheritance and trait linearization
    - variance and variance positions
    - self-types
    - higher-kinded types and generic libraries
    - type restrictions

### We'll also get you ready for interviews

This masterclass contains a long-form course full of LeetCode-style problems in Scala, covering

- numbers, randomness and combinations
- string manipulation
- lists
- trees
- graphs
- special problems

All of this will be reinforced through runnable code examples and hands-on exercises.

### Additional perks:

- Full access to all the code written during the courses — over 10000 lines of Scala!
- Invitation to join a private Slack community, where you'll get exclusive updates, opportunities, and discussions
- Access to all slides for easy reference

</Fragment>
</CourseLayout><|MERGE_RESOLUTION|>--- conflicted
+++ resolved
@@ -1,14 +1,5 @@
 ---
 bundledCourses:
-<<<<<<< HEAD
-    - scala-at-light-speed
-    - scala-3-new-features
-    - scala-essentials-old
-    - scala-essentials
-    - scala-and-functional-programming-interview-practice
-    - advanced-scala-old
-    - advanced-scala
-=======
   - scala-at-light-speed
   - scala-essentials
   - advanced-scala
@@ -17,7 +8,6 @@
   - scala-and-functional-programming-interview-practice
   - scala-essentials-old
   - advanced-scala-old
->>>>>>> 576d1a7f
 category: bundle
 description: Everything you need to become an expert Scala developer. Master Scala and functional programming through clear lessons, practical exercises, and a smooth learning curve. Ideal for those with some programming experience, this bundle will take you from zero to hero.
 excerpt: "<p>Become a Scala and functional programming expert <strong>from scratch</strong> with our <strong>all-inclusive course bundle</strong>: master everything you need in one complete package, at a discount</p>"
