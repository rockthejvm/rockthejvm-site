--- conflicted
+++ resolved
@@ -29,7 +29,6 @@
 
 This bundle contains
 
-<<<<<<< HEAD
 - <p>100+ live runnable examples</p>
 - <p>100+ exercises with solutions</p>
 - <p>
@@ -45,17 +44,6 @@
 - <p>~25 hours of HD content (soon downloadable)</p>
 - <p>(Soon) takeaway slides</p>
 - <p>All updates and additional material for free, for life</p>
-=======
-- 100+ live runnable examples
-- 100+ exercises with solutions
-- 3 real-life projects crunching either one the largest public datasets available, or live data in real time
-- 4000+ lines of code written from scratch, more than most engineers write in months
-- (I have exactly 4109 lines on camera, which I'll share with you 100%)
-- Access to a growing private community on Slack
-- ~25 hours of HD content (soon downloadable)
-- (Soon) takeaway slides
-- All updates and additional material for free, for life
->>>>>>> 8a5f1fdc
 
 ### "Show me the path."
 
@@ -68,89 +56,5 @@
 
 This path is literally what you need to follow to be good at Spark.
 
-</Fragment>
-<<<<<<< HEAD
-<Fragment slot="skills">
-### After completing this Spark masterclass, you'll be equipped to:
-- Work with Apache Spark in projects of any size and complexity
-- Process data of any size
-- Deploy Spark applications on clusters of any size
-- Optimize Spark jobs for ultimate performance
-- Optimize Spark _clusters_ for minimal resource usage
-- Lead other data engineers on Spark best practice
-- Understand Spark at a deep level
-- Work with batch and streaming jobs equally well
-
-Many of the ideas from these courses - especially the Spark optimization courses - have saved millions of dollars in cloud costs for many companies. You can have these skills for a fraction of the cost of a corporate training package.
-
-### Apache Spark features we cover:
-
-- Spark basics
-  - how Spark parallelizes data processing
-  - transformations and actions
-- DataFrames
-  - working with data sources
-  - columns and expressions
-  - aggregations
-  - joins
-  - grouping
-- Spark types
-  - schemas
-  - handling nulls
-  - complex and structured types
-  - type-safe Datasets in Scala
-- Spark SQL
-- RDDs
-- Operational Spark
-  - how Spark runs on a cluster
-  - understanding jobs
-  - navigating the Spark UI
-  - logging and debugging
-- Spark Structured streaming
-  - micro-batching
-  - streaming DataFrames
-  - transformation restrictions
-  - stream-native processing
-  - stateful stream processing
-  - time-based transformations
-- Spark integrations with data sources and sinks
-- Spark optimization
-  - understanding narrow/wide transformations
-  - tradeoffs between DataFrames and RDDs
-  - predicting performance
-  - query plans
-  - reading and understanding DAGs
-- Performance optimization techniques
-  - optimizing joins
-  - broadcast joins
-  - bucketing and partitioning
-  - data pruning
-  - fixing data skews
-- Adaptive Query Execution (AQE)
-- Low-level Spark optimization
-  - co-grouping
-  - RDD optimizations
-  - iterator-to-iterator transformations
-- Spark performance tuning
-  - understanding and configuring Spark internals
-  - caching
-  - checkpointing
-  - memory and CPU tuning
-  - partition tuning
-  - cluster resource allocation
-  - tuning serialization
-
-In short, everything you need to become an Apache Spark master.
-
-### Additional perks:
-
-- Full access to all the code written during the courses
-- Full access to the data we use during the projects
-- Invitation to join a private Slack community, where you'll get exclusive updates, opportunities, and discussions
-- Access to all slides for easy reference
-- Free updates and expansions, no expiration date
-
-</Fragment>
-=======
->>>>>>> 8a5f1fdc
+  </Fragment>
 </CourseLayout>