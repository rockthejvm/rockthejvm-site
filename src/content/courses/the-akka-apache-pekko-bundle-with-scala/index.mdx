--- conflicted
+++ resolved
@@ -23,6 +23,8 @@
 import CourseLayout from "@pages/courses/_layouts/CourseLayout.astro";
 
 <CourseLayout>
+<Fragment slot="goal">
+### Think distributed systems differently.
 <Fragment slot="goal">
 ### Think distributed systems differently.
 
@@ -56,7 +58,6 @@
 This path is literally what you need to follow to be good at Akka, and it's the only series on the web of this scale and complexity.
 
 </Fragment>
-<<<<<<< HEAD
 <Fragment slot="skills">
 
 ### After this Akka/Pekko masterclass, you will be equipped to
@@ -128,6 +129,4 @@
 - Free updates and expansions, no expiration date
 
 </Fragment>
-=======
->>>>>>> 8a5f1fdc
 </CourseLayout>