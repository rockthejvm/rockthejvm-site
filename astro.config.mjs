--- conflicted
+++ resolved
@@ -7,13 +7,10 @@
 import sectionize from "@hbsnow/rehype-sectionize";
 import expressiveCode from "astro-expressive-code";
 import icon from "astro-icon";
-<<<<<<< HEAD
 import pagefind from "astro-pagefind";
 import astroStarlightRemarkAsides from "astro-starlight-remark-asides";
 import { defineConfig } from "astro/config";
 import remarkDirective from "remark-directive";
-=======
-import { defineConfig } from "astro/config";
 import {
   addEmbeddedArticles,
   getArticleMatches,
@@ -35,10 +32,13 @@
     },
   };
 }
->>>>>>> 576d1a7f
 
 export default defineConfig({
   site: "https://rockthejvm.com",
+  trailingSlash: "never",
+  build: {
+    format: "file",
+  },
   integrations: [
     buildStart(),
     icon({
@@ -81,6 +81,7 @@
     }),
     react(),
     sitemap(),
+    pagefind(), // Should be last
   ],
   markdown: {
     remarkPlugins: [remarkDirective, astroStarlightRemarkAsides],
@@ -103,6 +104,11 @@
     "/p/privacy": "/legal/privacy",
     "/p/team-pack": "/memberships",
     "/p/terms": "/legal/terms",
+    "/black-friday-2024": "/black-friday",
+    "/black-friday": {
+      status: 302,
+      destination: "/",
+    },
     // Courses
     "/p/advanced-kotlin": "/courses/advanced-kotlin",
     "/p/advanced-scala": "/courses/advanced-scala",
